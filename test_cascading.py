--- conflicted
+++ resolved
@@ -12,11 +12,8 @@
 from openai.types.beta.realtime.session import InputAudioTranscription, TurnDetection
 import pathlib
 import sys
-<<<<<<< HEAD
 from videosdk.plugins.turn_detector import TurnDetector, pre_download_model
-=======
 from videosdk.plugins.elevenlabs import ElevenLabsTTS
->>>>>>> bb04b01a
 
 logger = logging.getLogger(__name__)
 
@@ -245,14 +242,9 @@
         stt= DeepgramSTT(api_key=os.getenv("DEEPGRAM_API_KEY")),
         # stt= OpenAISTT(api_key=os.getenv("OPENAI_API_KEY")),
         llm=OpenAILLM(api_key=os.getenv("OPENAI_API_KEY")),
-<<<<<<< HEAD
         tts=OpenAITTS(api_key=os.getenv("OPENAI_API_KEY")),
         vad=SileroVAD(),
         turn_detector=TurnDetector(threshold=0.8)
-=======
-        # tts=OpenAITTS(api_key=os.getenv("OPENAI_API_KEY"))
-        tts=ElevenLabsTTS(api_key=os.getenv("ELEVENLABS_API_KEY"))
->>>>>>> bb04b01a
     )
     session = AgentSession(
         agent=agent, 
