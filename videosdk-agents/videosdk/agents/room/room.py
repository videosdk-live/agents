--- conflicted
+++ resolved
@@ -28,11 +28,6 @@
 import logging
 
 logger = logging.getLogger(__name__)
-<<<<<<< HEAD
-
-=======
->>>>>>> 3c27188a
-
 
 START_RECORDING_URL = "https://api.videosdk.live/v2/recordings/participant/start"
 STOP_RECORDING_URL = "https://api.videosdk.live/v2/recordings/participant/stop"
@@ -42,7 +37,6 @@
 
 
 class VideoSDKHandler:
-<<<<<<< HEAD
     def __init__(
         self,
         *,
@@ -52,6 +46,7 @@
         pipeline: Pipeline,
         loop: AbstractEventLoop,
         vision: bool = False,
+        recording: bool = False,
         custom_camera_video_track=None,
         custom_microphone_audio_track=None,
         audio_sinks=None,
@@ -63,15 +58,9 @@
         # VideoSDK connection options
         signaling_base_url: Optional[str] = None,
     ):
-=======
-    def __init__(self, *, meeting_id: str, auth_token: str | None = None, name: str, pipeline: Pipeline, loop: AbstractEventLoop, vision: bool = False, recording: bool = False, custom_camera_video_track=None, 
-        custom_microphone_audio_track=None,audio_sinks=None, on_room_error: Optional[Callable[[Any], None]] = None):
-        self.loop = loop
->>>>>>> 3c27188a
         self.meeting_id = meeting_id
         self.auth_token = auth_token
         self.name = name
-<<<<<<< HEAD
         self.pipeline = pipeline
         self.loop = loop
         self.vision = vision
@@ -100,7 +89,7 @@
         self.participants_data = {}
         self.audio_listener_tasks = {}
         self.video_listener_tasks = {}
-=======
+
         self._meeting_joined_data = None
         self.agent_meeting = None
         self._session_id: Optional[str] = None
@@ -109,7 +98,6 @@
         
         self.traces_flow_manager = TracesFlowManager(room_id=self.meeting_id)
         cascading_metrics_collector.set_traces_flow_manager(self.traces_flow_manager)
->>>>>>> 3c27188a
 
         if custom_microphone_audio_track:
             self.audio_track = custom_microphone_audio_track
@@ -138,6 +126,7 @@
             "webcam_enabled": custom_camera_video_track is not None,
             "custom_microphone_audio_track": self.audio_track,
             "custom_camera_video_track": custom_camera_video_track,
+            "signaling_base_url": self.signaling_base_url
         }
         self.pipeline = pipeline
         self.audio_listener_tasks = {}
@@ -149,8 +138,6 @@
         self.on_room_error = on_room_error
         self._participant_joined_events: dict[str, asyncio.Event] = {}
         self._first_participant_event = asyncio.Event()
-<<<<<<< HEAD
-
         # Session management
         self.auto_end_session = auto_end_session
         self.session_timeout_seconds = session_timeout_seconds
@@ -160,27 +147,16 @@
         self._non_agent_participant_count = 0
 
     def init_meeting(self):
-        sdk_metadata = {"sdk": "agents", "sdk_version": "0.0.21"}
-
-        # Add signaling base URL to meeting config if provided
-        meeting_config = self.meeting_config.copy()
-        if self.signaling_base_url:
-            meeting_config["signaling_base_url"] = self.signaling_base_url
-
-        self.meeting = VideoSDK.init_meeting(
-            **meeting_config, sdk_metadata=sdk_metadata
-        )
-=======
-        self._left: bool = False
-        
-    def init_meeting(self):
         self.sdk_metadata = {
             "sdk" : "agents",
             "sdk_version" : "0.0.26" 
         }
         
-        self.meeting = VideoSDK.init_meeting(**self.meeting_config, sdk_metadata=self.sdk_metadata)
->>>>>>> 3c27188a
+        self.meeting = VideoSDK.init_meeting(
+            **self.meeting_config, sdk_metadata=sdk_metadata
+        )
+        self._left: bool = False
+        
         self.meeting.add_event_listener(
             MeetingHandler(
                 on_meeting_joined=self.on_meeting_joined,
@@ -194,25 +170,6 @@
     async def join(self):
         await self.meeting.async_join()
 
-<<<<<<< HEAD
-    def leave(self):
-        # Don't try to leave if we've already left or if session has ended
-        if self._has_left_meeting or self._session_ended:
-            logger.debug(
-                f"Already left meeting or session ended, skipping leave operation (has_left: {self._has_left_meeting}, session_ended: {self._session_ended})"
-            )
-            return
-
-        logger.info("Attempting to leave the meeting...")
-
-        # Mark that we're leaving
-        self._has_left_meeting = True
-
-        for audio_task in self.audio_listener_tasks.values():
-            audio_task.cancel()
-        for video_task in self.video_listener_tasks.values():
-            video_task.cancel()
-=======
     async def leave(self):
         if self._left:
             logger.info("Meeting already left")
@@ -242,15 +199,18 @@
             self.meeting.leave()
         except Exception as e:
             logger.error(f"Error leaving meeting: {e}")
->>>>>>> 3c27188a
 
     def on_error(self, data):
         if self.on_room_error:
             self.on_room_error(data)
 
     def on_meeting_joined(self, data):
-<<<<<<< HEAD
         logger.info(f"Agent joined the meeting")
+        self._meeting_joined_data = data
+        self.loop.create_task(self._collect_session_id())
+        self.loop.create_task(self._collect_meeting_attributes())
+        if self.recording:
+            self.loop.create_task(self.start_participant_recording(self.meeting.local_participant.id))
 
     def on_meeting_left(self, data=None):
         logger.info(f"Meeting Left: {data}")
@@ -336,32 +296,16 @@
         await asyncio.sleep(timeout_seconds)
         await self._end_session("no_participants")
 
-=======
-        self._meeting_joined_data = data
-        self.loop.create_task(self._collect_session_id())
-        self.loop.create_task(self._collect_meeting_attributes())
-        if self.recording:
-            self.loop.create_task(self.start_participant_recording(self.meeting.local_participant.id))
-
-    def on_meeting_left(self, data):
-        logger.info(f"Meeting Left", data)
-        
->>>>>>> 3c27188a
     def on_participant_joined(self, participant: Participant):
         peer_name = participant.display_name
         self.participants_data[participant.id] = {
             "name": peer_name,
         }
-<<<<<<< HEAD
-        logger.info(f"Participant joined: {peer_name}")
-
-=======
         logger.info("Participant joined:", peer_name)
 
         if self.recording and len(self.participants_data) == 1:
             self.loop.create_task(self.start_participant_recording(participant.id))
         
->>>>>>> 3c27188a
         if participant.id in self._participant_joined_events:
             self._participant_joined_events[participant.id].set()
 
@@ -420,8 +364,6 @@
 
         # Update participant count and check if session should end
         self._update_non_agent_participant_count()
-
-<<<<<<< HEAD
         if (
             self._non_agent_participant_count == 0
             and self.auto_end_session
@@ -431,51 +373,20 @@
             self._schedule_session_end(self.session_timeout_seconds)
 
     async def add_audio_listener(self, stream: Stream):
-        try:
-            # Get the participant ID for this stream to check if it's the agent's own stream
-            stream_participant_id = None
-            for participant in self.meeting.participants.values():
-                for participant_stream in participant.streams.values():
-                    if participant_stream.id == stream.id:
-                        stream_participant_id = participant.id
-                        break
-                if stream_participant_id:
-                    break
-
-            # Check if this is the agent's own audio stream
-            is_agent_stream = False
-            if stream_participant_id:
-                if self.meeting and self.meeting.local_participant:
-                    is_agent_stream = (
-                        stream_participant_id == self.meeting.local_participant.id
-                    )
-
-            # Skip processing if this is the agent's own stream
-            if is_agent_stream:
-                return
-=======
-            except Exception as e:
-                logger.error("Audio processing error:", e)
-                break    
->>>>>>> 3c27188a
-
-            while True:
-                try:
-                    await asyncio.sleep(0.01)
-                    frame = await stream.track.recv()
-                    audio_data = frame.to_ndarray()[0]
-                    pcm_frame = audio_data.flatten().astype(np.int16).tobytes()
-                    if self.pipeline:
-                        await self.pipeline.on_audio_delta(pcm_frame)
-                    else:
-                        logger.warning("No pipeline available for audio processing")
-
-                except Exception as e:
-                    logger.error(f"Audio processing error: {e}")
-                    break
-
-        except Exception as e:
-            logger.error(f"Error in add_audio_listener: {e}")
+        while True:
+            try:
+                await asyncio.sleep(0.01)
+                frame = await stream.track.recv()
+                audio_data = frame.to_ndarray()[0]
+                pcm_frame = audio_data.flatten().astype(np.int16).tobytes()
+                if self.pipeline:
+                    await self.pipeline.on_audio_delta(pcm_frame)
+                else:
+                    logger.warning("No pipeline available for audio processing")
+
+            except Exception as e:
+                logger.error(f"Audio processing error: {e}")
+                break
 
     async def add_video_listener(self, stream: Stream):
         while True:
@@ -487,11 +398,7 @@
                     await self.pipeline.on_video_delta(frame)
 
             except Exception as e:
-<<<<<<< HEAD
-                logger.error(f"Video processing error: {e}")
-=======
                 logger.error("Video processing error:", e)
->>>>>>> 3c27188a
                 break
 
     async def wait_for_participant(self, participant_id: str | None = None) -> str:
@@ -631,4 +538,4 @@
         await self.stop_participants_recording()
         await self.merge_participant_recordings() 
         logger.info("stopped and merged recordings")
-                 +                