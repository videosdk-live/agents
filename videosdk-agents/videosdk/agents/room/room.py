--- conflicted
+++ resolved
@@ -147,22 +147,13 @@
         self._non_agent_participant_count = 0
 
     def init_meeting(self):
-<<<<<<< HEAD
-        self.sdk_metadata = {"sdk": "agents", "sdk_version": "0.0.26"}
-
-        self.meeting = VideoSDK.init_meeting(
-            **self.meeting_config, sdk_metadata=self.sdk_metadata
-        )
         self._left: bool = False
-
-=======
         self.sdk_metadata = {
             "sdk" : "agents",
             "sdk_version" : "0.0.27" 
         }
         
         self.meeting = VideoSDK.init_meeting(**self.meeting_config, sdk_metadata=self.sdk_metadata)
->>>>>>> f1fa50d2
         self.meeting.add_event_listener(
             MeetingHandler(
                 on_meeting_joined=self.on_meeting_joined,
