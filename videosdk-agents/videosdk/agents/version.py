<<<<<<< HEAD
__version__ = "0.0.6"
=======
__version__ = "0.0.8"
>>>>>>> c692db84
<|MERGE_RESOLUTION|>--- conflicted
+++ resolved
@@ -1,5 +1 @@
-<<<<<<< HEAD
-__version__ = "0.0.6"
-=======
-__version__ = "0.0.8"
->>>>>>> c692db84
+__version__ = "0.0.8"