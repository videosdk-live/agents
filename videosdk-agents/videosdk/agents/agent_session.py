from __future__ import annotations

<<<<<<< HEAD
import logging
from typing import Any, Optional

from .agent import Agent
from .llm.chat_context import ChatMessage, ChatRole
from .conversation_flow import ConversationFlow, DefaultConversationFlow
from .pipeline import Pipeline
import os

logger = logging.getLogger(__name__)


=======
from typing import Any, Callable, Optional
import asyncio

from .agent import Agent
from .llm.chat_context import ChatRole
from .conversation_flow import ConversationFlow
from .pipeline import Pipeline
from .metrics import cascading_metrics_collector, realtime_metrics_collector
from .realtime_pipeline import RealTimePipeline
from .utils import get_tool_info
import time
from .job import get_current_job_context
import logging
logger = logging.getLogger(__name__)

>>>>>>> 3c27188a
class AgentSession:
    """
    Manages an agent session with its associated conversation flow and pipeline.
    """

    def __init__(
        self,
        agent: Agent,
        pipeline: Pipeline,
        conversation_flow: Optional[ConversationFlow] = None,
        wake_up: Optional[int] = None,
    ) -> None:
        """
        Initialize an agent session.

        Args:
            agent: Instance of an Agent class that handles the core logic
<<<<<<< HEAD
            conversation_flow: ConversationFlow instance to manage conversation state (optional)
=======
>>>>>>> 3c27188a
            pipeline: Pipeline instance to process the agent's operations
            conversation_flow: ConversationFlow instance to manage conversation state
            wake_up: Time in seconds after which to trigger wake-up callback if no speech detected
        """
        self.agent = agent
        self.pipeline = pipeline
        self.conversation_flow = conversation_flow
        self.agent.session = self
<<<<<<< HEAD

        # Auto-create default conversation flow if none provided
        if (
            self.conversation_flow is None
            and hasattr(pipeline, "stt")
            and hasattr(pipeline, "llm")
            and hasattr(pipeline, "tts")
        ):
            self.conversation_flow = DefaultConversationFlow(
                agent=agent,
                stt=getattr(pipeline, "stt", None),
                llm=getattr(pipeline, "llm", None),
                tts=getattr(pipeline, "tts", None),
                vad=getattr(pipeline, "vad", None),
                turn_detector=getattr(pipeline, "turn_detector", None),
            )

        if hasattr(self.pipeline, "set_agent"):
=======
        self.wake_up = wake_up
        self.on_wake_up: Optional[Callable[[], None] | Callable[[], Any]] = None
        self._wake_up_task: Optional[asyncio.Task] = None
        self._wake_up_timer_active = False
        self._closed: bool = False
        
        if hasattr(self.pipeline, 'set_agent'):
>>>>>>> 3c27188a
            self.pipeline.set_agent(self.agent)
        if (
            hasattr(self.pipeline, "set_conversation_flow")
            and self.conversation_flow is not None
        ):
            self.pipeline.set_conversation_flow(self.conversation_flow)
        if hasattr(self.pipeline, 'set_wake_up_callback'):
            self.pipeline.set_wake_up_callback(self._reset_wake_up_timer)

        try:
            job_ctx = get_current_job_context()
            if job_ctx:
                job_ctx.add_shutdown_callback(self.close)
        except Exception:
            pass

    def _start_wake_up_timer(self) -> None:
        if self.wake_up is not None and self.on_wake_up is not None:
            self._wake_up_timer_active = True
            self._wake_up_task = asyncio.create_task(self._wake_up_timer_loop())
    
    def _reset_wake_up_timer(self) -> None:
        if self.wake_up is not None and self.on_wake_up is not None:
            if self._wake_up_task and not self._wake_up_task.done():
                self._wake_up_task.cancel()
            if self._wake_up_timer_active:
                self._wake_up_task = asyncio.create_task(self._wake_up_timer_loop())
    
    def _cancel_wake_up_timer(self) -> None:
        if self._wake_up_task and not self._wake_up_task.done():
            self._wake_up_task.cancel()
        self._wake_up_timer_active = False
    
    async def _wake_up_timer_loop(self) -> None:
        try:
            await asyncio.sleep(self.wake_up)
            if self._wake_up_timer_active and self.on_wake_up:
                if asyncio.iscoroutinefunction(self.on_wake_up):
                    await self.on_wake_up()
                else:
                    self.on_wake_up()
        except asyncio.CancelledError:
            pass

    async def start(self, **kwargs: Any) -> None:
        """
        Start the agent session.
        This will:
        1. Initialize the agent (including MCP tools if configured)
        2. Call the agent's on_enter hook
        3. Start the pipeline processing
<<<<<<< HEAD

        Args:
            **kwargs: Additional arguments to pass to the pipeline start method
        Raises:
        ValueError: If meetingId is not provided in the context
        """
        await self.agent.initialize_mcp()
        if hasattr(self.pipeline, "set_agent"):
=======
        4. Start wake-up timer if configured (but only if callback is set)
        
        Args:
            **kwargs: Additional arguments to pass to the pipeline start method
        """       
        await self.agent.initialize_mcp()

        if isinstance(self.pipeline, RealTimePipeline):
            await realtime_metrics_collector.start_session(self.agent, self.pipeline)
        else:
            traces_flow_manager = cascading_metrics_collector.traces_flow_manager
            if traces_flow_manager:
                config_attributes = {
                    "system_instructions": self.agent.instructions,
                    "function_tools": [
                        get_tool_info(tool).name
                        for tool in (
                            [tool for tool in self.agent.tools if tool not in self.agent.mcp_manager.tools]
                            if self.agent.mcp_manager else self.agent.tools
                        )
                    ] if self.agent.tools else [],

                    "mcp_tools": [
                        get_tool_info(tool).name
                        for tool in self.agent.mcp_manager.tools
                    ] if self.agent.mcp_manager else [],

                    "pipeline": self.pipeline.__class__.__name__,
                    **({
                        "stt_provider": self.pipeline.stt.__class__.__name__ if self.pipeline.stt else None,
                        "tts_provider": self.pipeline.tts.__class__.__name__ if self.pipeline.tts else None, 
                        "llm_provider": self.pipeline.llm.__class__.__name__ if self.pipeline.llm else None,
                        "vad_provider": self.pipeline.vad.__class__.__name__ if hasattr(self.pipeline, 'vad') and self.pipeline.vad else None,
                        "eou_provider": self.pipeline.turn_detector.__class__.__name__ if hasattr(self.pipeline, 'turn_detector') and self.pipeline.turn_detector else None,
                        "stt_model": self.pipeline.get_component_configs()['stt'].get('model') if hasattr(self.pipeline, 'get_component_configs') and self.pipeline.stt else None,
                        "llm_model": self.pipeline.get_component_configs()['llm'].get('model') if hasattr(self.pipeline, 'get_component_configs') and self.pipeline.llm else None,
                        "tts_model": self.pipeline.get_component_configs()['tts'].get('model') if hasattr(self.pipeline, 'get_component_configs') and self.pipeline.tts else None,
                        "vad_model": self.pipeline.get_component_configs()['vad'].get('model') if hasattr(self.pipeline, 'get_component_configs') and hasattr(self.pipeline, 'vad') and self.pipeline.vad else None,
                        "eou_model": self.pipeline.get_component_configs()['eou'].get('model') if hasattr(self.pipeline, 'get_component_configs') and hasattr(self.pipeline, 'turn_detector') and self.pipeline.turn_detector else None
                    } if self.pipeline.__class__.__name__ == "CascadingPipeline" else {}),
                }
                start_time = time.perf_counter()
                config_attributes["start_time"] = start_time
                await traces_flow_manager.start_agent_session_config(config_attributes)
                await traces_flow_manager.start_agent_session({"start_time": start_time})

            if self.pipeline.__class__.__name__ == "CascadingPipeline":
                configs = self.pipeline.get_component_configs() if hasattr(self.pipeline, 'get_component_configs') else {}
                cascading_metrics_collector.set_provider_info(
                    llm_provider=self.pipeline.llm.__class__.__name__ if self.pipeline.llm else "",
                    llm_model=configs.get('llm', {}).get('model', "") if self.pipeline.llm else "",
                    stt_provider=self.pipeline.stt.__class__.__name__ if self.pipeline.stt else "",
                    stt_model=configs.get('stt', {}).get('model', "") if self.pipeline.stt else "",
                    tts_provider=self.pipeline.tts.__class__.__name__ if self.pipeline.tts else "",
                    tts_model=configs.get('tts', {}).get('model', "") if self.pipeline.tts else "",
                    vad_provider=self.pipeline.vad.__class__.__name__ if hasattr(self.pipeline, 'vad') and self.pipeline.vad else "",
                    vad_model=configs.get('vad', {}).get('model', "") if hasattr(self.pipeline, 'vad') and self.pipeline.vad else "",
                    eou_provider=self.pipeline.turn_detector.__class__.__name__ if hasattr(self.pipeline, 'turn_detector') and self.pipeline.turn_detector else "",
                    eou_model=configs.get('eou', {}).get('model', "") if hasattr(self.pipeline, 'turn_detector') and self.pipeline.turn_detector else ""
                )
        
        if hasattr(self.pipeline, 'set_agent'):
>>>>>>> 3c27188a
            self.pipeline.set_agent(self.agent)

        await self.pipeline.start()
        await self.agent.on_enter()
<<<<<<< HEAD

=======
        if self.on_wake_up is not None:
            self._start_wake_up_timer()
        
>>>>>>> 3c27188a
    async def say(self, message: str) -> None:
        """
        Send an initial message to the agent.
        """
        if not isinstance(self.pipeline, RealTimePipeline):
            traces_flow_manager = cascading_metrics_collector.traces_flow_manager
            if traces_flow_manager:
                traces_flow_manager.agent_say_called(message)
        self.agent.chat_context.add_message(role=ChatRole.ASSISTANT, content=message)
        await self.pipeline.send_message(message)

    async def close(self) -> None:
        """
        Close the agent session.
        """
        if self._closed:
            logger.info("Agent session already closed")
            return
        self._closed = True
        if isinstance(self.pipeline, RealTimePipeline):
            realtime_metrics_collector.finalize_session()
            traces_flow_manager = realtime_metrics_collector.traces_flow_manager
            if traces_flow_manager:
                start_time = time.perf_counter()
                await traces_flow_manager.start_agent_session_closed({"start_time": start_time})
                traces_flow_manager.end_agent_session_closed()
        else:
            traces_flow_manager = cascading_metrics_collector.traces_flow_manager
            if traces_flow_manager:
                start_time = time.perf_counter()
                await traces_flow_manager.start_agent_session_closed({"start_time": start_time})
                traces_flow_manager.end_agent_session_closed()

        self._cancel_wake_up_timer()
        await self.agent.on_exit()
        await self.pipeline.cleanup()

    async def leave(self) -> None:
        """
        Leave the agent session.
        """
        await self.pipeline.leave()<|MERGE_RESOLUTION|>--- conflicted
+++ resolved
@@ -1,19 +1,4 @@
 from __future__ import annotations
-
-<<<<<<< HEAD
-import logging
-from typing import Any, Optional
-
-from .agent import Agent
-from .llm.chat_context import ChatMessage, ChatRole
-from .conversation_flow import ConversationFlow, DefaultConversationFlow
-from .pipeline import Pipeline
-import os
-
-logger = logging.getLogger(__name__)
-
-
-=======
 from typing import Any, Callable, Optional
 import asyncio
 
@@ -28,8 +13,6 @@
 from .job import get_current_job_context
 import logging
 logger = logging.getLogger(__name__)
-
->>>>>>> 3c27188a
 class AgentSession:
     """
     Manages an agent session with its associated conversation flow and pipeline.
@@ -47,10 +30,6 @@
 
         Args:
             agent: Instance of an Agent class that handles the core logic
-<<<<<<< HEAD
-            conversation_flow: ConversationFlow instance to manage conversation state (optional)
-=======
->>>>>>> 3c27188a
             pipeline: Pipeline instance to process the agent's operations
             conversation_flow: ConversationFlow instance to manage conversation state
             wake_up: Time in seconds after which to trigger wake-up callback if no speech detected
@@ -59,34 +38,12 @@
         self.pipeline = pipeline
         self.conversation_flow = conversation_flow
         self.agent.session = self
-<<<<<<< HEAD
-
-        # Auto-create default conversation flow if none provided
-        if (
-            self.conversation_flow is None
-            and hasattr(pipeline, "stt")
-            and hasattr(pipeline, "llm")
-            and hasattr(pipeline, "tts")
-        ):
-            self.conversation_flow = DefaultConversationFlow(
-                agent=agent,
-                stt=getattr(pipeline, "stt", None),
-                llm=getattr(pipeline, "llm", None),
-                tts=getattr(pipeline, "tts", None),
-                vad=getattr(pipeline, "vad", None),
-                turn_detector=getattr(pipeline, "turn_detector", None),
-            )
-
-        if hasattr(self.pipeline, "set_agent"):
-=======
         self.wake_up = wake_up
         self.on_wake_up: Optional[Callable[[], None] | Callable[[], Any]] = None
         self._wake_up_task: Optional[asyncio.Task] = None
         self._wake_up_timer_active = False
         self._closed: bool = False
-        
         if hasattr(self.pipeline, 'set_agent'):
->>>>>>> 3c27188a
             self.pipeline.set_agent(self.agent)
         if (
             hasattr(self.pipeline, "set_conversation_flow")
@@ -138,16 +95,6 @@
         1. Initialize the agent (including MCP tools if configured)
         2. Call the agent's on_enter hook
         3. Start the pipeline processing
-<<<<<<< HEAD
-
-        Args:
-            **kwargs: Additional arguments to pass to the pipeline start method
-        Raises:
-        ValueError: If meetingId is not provided in the context
-        """
-        await self.agent.initialize_mcp()
-        if hasattr(self.pipeline, "set_agent"):
-=======
         4. Start wake-up timer if configured (but only if callback is set)
         
         Args:
@@ -210,18 +157,12 @@
                 )
         
         if hasattr(self.pipeline, 'set_agent'):
->>>>>>> 3c27188a
             self.pipeline.set_agent(self.agent)
 
         await self.pipeline.start()
         await self.agent.on_enter()
-<<<<<<< HEAD
-
-=======
         if self.on_wake_up is not None:
             self._start_wake_up_timer()
-        
->>>>>>> 3c27188a
     async def say(self, message: str) -> None:
         """
         Send an initial message to the agent.
