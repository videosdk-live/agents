from __future__ import annotations

from typing import Any

from .agent import Agent
# from .conversation_flow import ConversationFlow
from .pipeline import Pipeline

class AgentSession:
    """
    Manages an agent session with its associated conversation flow and pipeline.
    """
    
    def __init__(
        self,
        agent: Agent,
        pipeline: Pipeline,
        context: dict | None = None,
    ) -> None:
        """
        Initialize an agent session.
        
        Args:
            agent: Instance of an Agent class that handles the core logic
            flow: ConversationFlow instance to manage conversation state
            pipeline: Pipeline instance to process the agent's operations
            context: Dictionary containing session context (pid, meetingId, name)
        """
        self.agent = agent
        self.pipeline = pipeline
        self.context = context or {}
        self.agent.session = self
        
        if hasattr(self.pipeline, 'set_agent'):
            self.pipeline.set_agent(self.agent)
<<<<<<< HEAD

=======
>>>>>>> c692db84

    async def start(self, **kwargs: Any) -> None:
        """
        Start the agent session.
        This will:
        1. Initialize the agent (including MCP tools if configured)
        2. Call the agent's on_enter hook
        3. Start the pipeline processing
        
        Args:
            **kwargs: Additional arguments to pass to the pipeline start method
        Raises:
        ValueError: If meetingId is not provided in the context
        """
        if "meetingId" not in self.context:
            if  self.context.get("join_meeting") == True:
                raise ValueError("meetingId must be provided in the context")
            
        meeting_id = self.context.get("meetingId")
        name = self.context.get("name", "Agent")
        join_meeting = self.context.get("join_meeting",True)
        
<<<<<<< HEAD
        await self.pipeline.start(meeting_id=meeting_id, name=name, join_meeting=join_meeting)
=======
        # Initialize the agent (including MCP tools if configured)
        await self.agent.initialize_mcp()
        if hasattr(self.pipeline, 'set_agent'):
            self.pipeline.set_agent(self.agent)
        
        await self.pipeline.start(meeting_id=meeting_id, name=name, videosdk_auth=videosdk_auth)
>>>>>>> c692db84
        await self.agent.on_enter()
        
    async def say(self, message: str) -> None:
        """
        Send an initial message to the agent.
        """
        
        await self.pipeline.send_message(message)
    
    async def close(self) -> None:
        """
        Close the agent session.
        """
        # await self.agent.on_exit()
        await self.pipeline.cleanup()
    
    async def leave(self) -> None:
        """
        Leave the agent session.
        """
        await self.pipeline.leave()
        <|MERGE_RESOLUTION|>--- conflicted
+++ resolved
@@ -33,10 +33,11 @@
         
         if hasattr(self.pipeline, 'set_agent'):
             self.pipeline.set_agent(self.agent)
-<<<<<<< HEAD
 
-=======
->>>>>>> c692db84
+        
+        if hasattr(self.pipeline, 'set_agent'):
+            self.pipeline.set_agent(self.agent)
+
 
     async def start(self, **kwargs: Any) -> None:
         """
@@ -59,16 +60,13 @@
         name = self.context.get("name", "Agent")
         join_meeting = self.context.get("join_meeting",True)
         
-<<<<<<< HEAD
-        await self.pipeline.start(meeting_id=meeting_id, name=name, join_meeting=join_meeting)
-=======
         # Initialize the agent (including MCP tools if configured)
         await self.agent.initialize_mcp()
         if hasattr(self.pipeline, 'set_agent'):
             self.pipeline.set_agent(self.agent)
         
         await self.pipeline.start(meeting_id=meeting_id, name=name, videosdk_auth=videosdk_auth)
->>>>>>> c692db84
+        await self.pipeline.start(meeting_id=meeting_id, name=name, join_meeting=join_meeting)
         await self.agent.on_enter()
         
     async def say(self, message: str) -> None:
