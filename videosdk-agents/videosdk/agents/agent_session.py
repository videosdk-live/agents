--- conflicted
+++ resolved
@@ -50,11 +50,7 @@
         name = self.context.get("name", "Agent")
         token = self.context.get("token", None)
         
-<<<<<<< HEAD
-        await self.pipeline.start(meeting_id=meeting_id, name=name, token=token)
-=======
         await self.pipeline.start(meeting_id=meeting_id, name=name, videosdk_auth=videosdk_auth)
->>>>>>> b6d4961a
         await self.agent.on_enter()
         
     async def say(self, message: str) -> None:
