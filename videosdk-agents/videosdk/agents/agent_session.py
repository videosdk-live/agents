--- conflicted
+++ resolved
@@ -66,13 +66,11 @@
         self._thinking_was_playing = False
         self.background_audio_config = background_audio
         self._is_executing_tool = False
-<<<<<<< HEAD
+        self._job_context = None
         self.dtmf_handler = dtmf_handler
         self.voice_mail_detector = voice_mail_detector
         self._is_voice_mail_detected = False
-=======
-        self._job_context = None
->>>>>>> ef00f7fa
+
 
         if hasattr(self.pipeline, 'set_agent'):
             self.pipeline.set_agent(self.agent)
