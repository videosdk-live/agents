from __future__ import annotations

from abc import ABC, abstractmethod
from typing import List, Literal
import inspect
from .event_bus import global_event_emitter, EventTypes
from .event_emitter import EventEmitter
from .utils import FunctionTool, is_function_tool
<<<<<<< HEAD
from .a2a.protocol import A2AProtocol
from .a2a.card import AgentCard
from .room.audio_stream import CustomAudioStreamTrack
import uuid
=======
from .mcp.mcp_manager import MCPToolManager
from .mcp.mcp_server import MCPServer

>>>>>>> c692db84

AgentEventTypes = Literal[
    "instructions_updated",
    "tools_updated",
]

class Agent(EventEmitter[AgentEventTypes], ABC):
    """
    Abstract base class for creating custom agents.
    Inherits from EventEmitter to handle agent events and state updates.
    """
<<<<<<< HEAD
    def __init__(self, instructions: str, tools: List[FunctionTool] = [],agent_id: str = None):
=======
    def __init__(self, instructions: str, tools: List[FunctionTool] = [], mcp_servers: List[MCPServer] = None):
>>>>>>> c692db84
        super().__init__()
        self.instructions = instructions
        self._tools = list(tools)  # Create a copy to avoid mutable default argument issues
        self._mcp_servers = mcp_servers if mcp_servers else [] # Store for async initialization
        self._mcp_initialized = False
        self._register_class_tools()
<<<<<<< HEAD
        self.register_tools()
        self.a2a = A2AProtocol(self)  # Initialize A2A protocol
        self._agent_card = None # Store the agent card
        self.id = agent_id or str(uuid.uuid4())
=======
        # self.register_tools()
        self.mcp_manager = MCPToolManager()
>>>>>>> c692db84

    def _register_class_tools(self) -> None:
        """Register all function tools defined in the class"""
        for name, attr in inspect.getmembers(self):
            if is_function_tool(attr):
                self._tools.append(attr)

    @property
    def instructions(self) -> str:
        return self._instructions

    @instructions.setter
    def instructions(self, value: str) -> None:
        self._instructions = value
<<<<<<< HEAD
        # global_event_emitter.emit("instructions_updated", {"instructions": value})
=======
        # self.emit("instructions_updated", {"instructions": value})
>>>>>>> c692db84

    @property
    def tools(self) -> List[FunctionTool]:
        return self._tools

    def register_tools(self) -> None:
        """Register external function tools for the agent"""
        for tool in self._tools:
            if not is_function_tool(tool):
                raise ValueError(f"Tool {tool.__name__ if hasattr(tool, '__name__') else tool} is not a valid FunctionTool")
        
<<<<<<< HEAD
        # global_event_emitter.emit("tools_updated", {"tools": self._tools})

=======
        # self.emit("tools_updated", {"tools": self._tools})
    
    async def initialize_mcp(self) -> None:
        """Initialize the agent, including any MCP server if provided."""
        if self._mcp_servers and not self._mcp_initialized:
            for server in self._mcp_servers:
                await self.add_server(server)
            self._mcp_initialized = True
    
    async def add_server(self, mcp_server: MCPServer) -> None:
        """Initialize the MCP server and register the tools"""
        await self.mcp_manager.add_mcp_server(mcp_server)
        self._tools.extend(self.mcp_manager.tools)
        # self.register_tools()
    
    @abstractmethod
>>>>>>> c692db84
    async def on_enter(self) -> None:
        """Called when session starts"""
        if not self.audio_track and hasattr(self.session, 'pipeline'):
            self.audio_track = CustomAudioStreamTrack(loop=self.session.pipeline.loop)
            self.session.pipeline.model.audio_track = self.audio_track
    

    async def register_a2a(self, card: AgentCard) -> None:
        """Register the agent for A2A communication"""
        self._agent_card = card
        await self.a2a.register(card)

    async def unregister_a2a(self) -> None:
        """Unregister the agent from A2A communication"""
        await self.a2a.unregister()
        self._agent_card = None

    def send_a2a_message(self, message: str) -> None:
        """Send a message to the agent"""
        self.a2a.send_message(message)

    @abstractmethod
    async def on_exit(self) -> None:
        """Called when session ends"""
        pass<|MERGE_RESOLUTION|>--- conflicted
+++ resolved
@@ -6,16 +6,13 @@
 from .event_bus import global_event_emitter, EventTypes
 from .event_emitter import EventEmitter
 from .utils import FunctionTool, is_function_tool
-<<<<<<< HEAD
 from .a2a.protocol import A2AProtocol
 from .a2a.card import AgentCard
 from .room.audio_stream import CustomAudioStreamTrack
 import uuid
-=======
 from .mcp.mcp_manager import MCPToolManager
 from .mcp.mcp_server import MCPServer
 
->>>>>>> c692db84
 
 AgentEventTypes = Literal[
     "instructions_updated",
@@ -27,26 +24,20 @@
     Abstract base class for creating custom agents.
     Inherits from EventEmitter to handle agent events and state updates.
     """
-<<<<<<< HEAD
     def __init__(self, instructions: str, tools: List[FunctionTool] = [],agent_id: str = None):
-=======
     def __init__(self, instructions: str, tools: List[FunctionTool] = [], mcp_servers: List[MCPServer] = None):
->>>>>>> c692db84
         super().__init__()
         self.instructions = instructions
         self._tools = list(tools)  # Create a copy to avoid mutable default argument issues
         self._mcp_servers = mcp_servers if mcp_servers else [] # Store for async initialization
         self._mcp_initialized = False
         self._register_class_tools()
-<<<<<<< HEAD
         self.register_tools()
         self.a2a = A2AProtocol(self)  # Initialize A2A protocol
         self._agent_card = None # Store the agent card
         self.id = agent_id or str(uuid.uuid4())
-=======
         # self.register_tools()
         self.mcp_manager = MCPToolManager()
->>>>>>> c692db84
 
     def _register_class_tools(self) -> None:
         """Register all function tools defined in the class"""
@@ -61,11 +52,8 @@
     @instructions.setter
     def instructions(self, value: str) -> None:
         self._instructions = value
-<<<<<<< HEAD
         # global_event_emitter.emit("instructions_updated", {"instructions": value})
-=======
         # self.emit("instructions_updated", {"instructions": value})
->>>>>>> c692db84
 
     @property
     def tools(self) -> List[FunctionTool]:
@@ -77,10 +65,8 @@
             if not is_function_tool(tool):
                 raise ValueError(f"Tool {tool.__name__ if hasattr(tool, '__name__') else tool} is not a valid FunctionTool")
         
-<<<<<<< HEAD
         # global_event_emitter.emit("tools_updated", {"tools": self._tools})
 
-=======
         # self.emit("tools_updated", {"tools": self._tools})
     
     async def initialize_mcp(self) -> None:
@@ -97,7 +83,6 @@
         # self.register_tools()
     
     @abstractmethod
->>>>>>> c692db84
     async def on_enter(self) -> None:
         """Called when session starts"""
         if not self.audio_track and hasattr(self.session, 'pipeline'):
