--- conflicted
+++ resolved
@@ -34,10 +34,6 @@
     'build_gemini_schema',
     'ToolChoice',
     'WorkerJob',
-<<<<<<< HEAD
-    'global_event_emitter',
-    'EventTypes',
-=======
     'LLM',
     'ChatContext',
     'ChatRole',
@@ -57,7 +53,6 @@
     'global_event_emitter',
     'EventTypes',
     'CascadingPipeline',
->>>>>>> 927bcce3
     'build_nova_sonic_schema',
     'MCPServerStdio',
     'MCPServerHTTP',
