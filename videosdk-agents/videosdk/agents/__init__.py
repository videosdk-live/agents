--- conflicted
+++ resolved
@@ -150,9 +150,7 @@
     "Options",
     "realtime_metrics_collector",
     "ImageContent",
-<<<<<<< HEAD
     "segment_text",
-=======
     "Worker",
     "WorkerOptions",
     "WorkerType",
@@ -174,5 +172,4 @@
     "TaskExecutor",
     "DedicatedInferenceResource",
     "setup_logging",
->>>>>>> 1d4e4853
 ]