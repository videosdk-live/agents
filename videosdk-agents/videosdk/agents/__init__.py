import logging
import sys


# Configure logging for the videosdk-agents module
def setup_logging(level=logging.INFO):
    """Setup logging configuration for videosdk-agents."""
    # Create a formatter
    formatter = logging.Formatter(
        "%(asctime)s - %(name)s - %(levelname)s - %(message)s",
        datefmt="%Y-%m-%d %H:%M:%S",
    )

    # Setup console handler
    console_handler = logging.StreamHandler(sys.stdout)
    console_handler.setFormatter(formatter)

    # Get the logger for videosdk.agents
    logger = logging.getLogger("videosdk.agents")
    logger.setLevel(level)

    # Remove existing handlers to avoid duplicates
    for handler in logger.handlers[:]:
        logger.removeHandler(handler)

    # Add our handler
    logger.addHandler(console_handler)

    # Prevent propagation to root logger to avoid duplicate messages
    logger.propagate = False

    return logger


# Note: Logging is now configured automatically when creating a Worker instance
# based on the log_level field in WorkerOptions. No manual setup required.

from .agent import Agent
from .agent_session import AgentSession
from .utils import UserState, AgentState
from .conversation_flow import ConversationFlow
from .realtime_base_model import RealtimeBaseModel
from .realtime_pipeline import RealTimePipeline
from .metrics import realtime_metrics_collector
from .utils import (
    function_tool,
    is_function_tool,
    get_tool_info,
    FunctionTool,
    FunctionToolInfo,
    build_openai_schema,
    build_gemini_schema,
    ToolChoice,
    build_nova_sonic_schema,
    segment_text,
)
from .room.audio_stream import CustomAudioStreamTrack, TeeCustomAudioStreamTrack, TeeMixingCustomAudioStreamTrack
from .event_emitter import EventEmitter
from .job import WorkerJob, JobContext, RoomOptions, Options, WebSocketConfig, WebRTCConfig
from .worker import Worker, WorkerOptions, WorkerType
from .utterance_handle import UtteranceHandle
from .playground_manager import PlaygroundManager

# New execution module exports
from .execution import (
    ExecutorType,
    ResourceType,
    TaskType,
    ResourceConfig,
    TaskConfig,
    TaskResult,
    TaskStatus,
    ResourceStatus,
    ResourceInfo,
    HealthMetrics,
    ResourceManager,
    ProcessResource,
    ThreadResource,
    TaskExecutor,
)
from .execution.inference_resource import DedicatedInferenceResource

from .llm.llm import LLM, LLMResponse, ConversationalGraphResponse
from .llm.chat_context import (
    ChatContext,
    ChatRole,
    ChatMessage,
    ChatContent,
    FunctionCall,
    FunctionCallOutput,
    ImageContent

)
from .stt.stt import STT, STTResponse, SpeechEventType, SpeechData
from .tts.tts import TTS
from .vad import VAD, VADResponse, VADEventType
from .cascading_pipeline import CascadingPipeline, EOUConfig, InterruptConfig
from .mcp.mcp_server import MCPServerStdio, MCPServerHTTP
from .eou import EOU
from .event_bus import global_event_emitter, EventTypes
from .a2a.card import AgentCard
from .a2a.protocol import A2AMessage
from .images import EncodeOptions, ResizeOptions, encode
from .knowledge_base import KnowledgeBaseConfig, KnowledgeBase
from .dtmf_handler import DTMFHandler
from .voice_mail_detector import VoiceMailDetector
from .stt import FallbackSTT
from .llm import FallbackLLM
from .tts import FallbackTTS
from .videosdk_eval import (
    Evaluation, EvaluationResult, EvalTurn, EvalMetric, LLMAsJudgeMetric,
    STTComponent, STTEvalConfig, LLMComponent, LLMEvalConfig,
    TTSComponent, TTSEvalConfig, LLMAsJudge, LLMAsJudgeConfig
)
from . import videosdk_eval

__all__ = [
    "Agent",
    "AgentSession",
    "UserState",
    "AgentState",
    "ConversationFlow",
    "RealtimeBaseModel",
    "RealTimePipeline",
    "function_tool",
    "is_function_tool",
    "get_tool_info",
    "FunctionTool",
    "FunctionToolInfo",
    "CustomAudioStreamTrack",
    "TeeCustomAudioStreamTrack",
    "TeeMixingCustomAudioStreamTrack",
    "build_openai_schema",
    "build_gemini_schema",
    "ToolChoice",
    "WorkerJob",
    "LLM",
    "ChatContext",
    "ChatRole",
    "ChatMessage",
    "ChatContent",
    "FunctionCall",
    "FunctionCallOutput",
    "LLMResponse",
    "ConversationalGraphResponse"
    "STT",
    "STTResponse",
    "SpeechEventType",
    "SpeechData",
    "TTS",
    "VAD",
    "VADResponse",
    "VADEventType",
    "EventEmitter",
    "global_event_emitter",
    "EventTypes",
    "CascadingPipeline",
    "EOUConfig",
    "InterruptConfig",
    "build_nova_sonic_schema",
    "MCPServerStdio",
    "MCPServerHTTP",
    "ConversationFlow",
    "EOU",
    "AgentCard",
    "A2AMessage",
    "EncodeOptions",
    "ResizeOptions",
    "encode",
    "JobContext",
    "RoomOptions",
    "Options",
    "WebSocketConfig",
    "WebRTCConfig",
    "realtime_metrics_collector",
    "ImageContent",
    "segment_text",
    "Worker",
    "WorkerOptions",
    "WorkerType",
    "ExecutorType",
    "ResourceType",
    "TaskType",
    "ResourceConfig",
    "TaskConfig",
    "TaskResult",
    "TaskStatus",
    "ResourceStatus",
    "ResourceInfo",
    "HealthMetrics",
    "ResourceManager",
    "ProcessResource",
    "ThreadResource",
    "TaskExecutor",
    "DedicatedInferenceResource",
    "setup_logging",
    "BackgroundAudioHandlerConfig",
    "UtteranceHandle",
    "KnowledgeBaseConfig",
    "KnowledgeBase",
    "DTMFHandler",
    "VoiceMailDetector",
    "FallbackSTT",
    "FallbackLLM",
    "FallbackTTS",
    "PlaygroundManager",
<<<<<<< HEAD
    "Evaluation",
    "EvalTurn",
    "EvaluationResult",
    "EvalMetric",
    "STTEvalConfig",
    "LLMEvalConfig",
    "TTSEvalConfig",
    "LLMAsJudgeMetric",
    "STTComponent",
    "LLMComponent",
    "TTSComponent",
    "LLMAsJudge",
    "LLMAsJudgeConfig",
=======
>>>>>>> 89ed932c
]<|MERGE_RESOLUTION|>--- conflicted
+++ resolved
@@ -204,20 +204,4 @@
     "FallbackLLM",
     "FallbackTTS",
     "PlaygroundManager",
-<<<<<<< HEAD
-    "Evaluation",
-    "EvalTurn",
-    "EvaluationResult",
-    "EvalMetric",
-    "STTEvalConfig",
-    "LLMEvalConfig",
-    "TTSEvalConfig",
-    "LLMAsJudgeMetric",
-    "STTComponent",
-    "LLMComponent",
-    "TTSComponent",
-    "LLMAsJudge",
-    "LLMAsJudgeConfig",
-=======
->>>>>>> 89ed932c
 ]