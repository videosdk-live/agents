--- conflicted
+++ resolved
@@ -14,6 +14,8 @@
 from .vad import VAD, VADResponse, VADEventType
 from .event_bus import global_event_emitter, EventTypes
 from .cascading_pipeline import CascadingPipeline
+from .mcp.mcp_server import MCPServerStdio, MCPServerHTTP
+
 __all__ = [
     'Agent',
     'AgentSession',
@@ -30,7 +32,6 @@
     'build_gemini_schema',
     'ToolChoice',
     'WorkerJob',
-<<<<<<< HEAD
     'LLM',
     'ChatContext',
     'ChatRole',
@@ -50,7 +51,7 @@
     'global_event_emitter',
     'EventTypes',
     'CascadingPipeline',
-=======
->>>>>>> c60515b2
     'build_nova_sonic_schema',
+    'MCPServerStdio',
+    'MCPServerHTTP',
 ]