--- conflicted
+++ resolved
@@ -14,13 +14,10 @@
 from .vad import VAD, VADResponse, VADEventType
 from .cascading_pipeline import CascadingPipeline
 from .mcp.mcp_server import MCPServerStdio, MCPServerHTTP
-<<<<<<< HEAD
 from .eou import EOU
-=======
 from .event_bus import global_event_emitter, EventTypes
 from .a2a.card import AgentCard
 from .a2a.protocol import A2AMessage
->>>>>>> b7be76b5
 
 __all__ = [
     'Agent',
@@ -60,12 +57,8 @@
     'build_nova_sonic_schema',
     'MCPServerStdio',
     'MCPServerHTTP',
-<<<<<<< HEAD
     'ConversationFlow',
     'EOU',
-    ]
-=======
     'AgentCard',
     'A2AMessage',
-]
->>>>>>> b7be76b5
+]