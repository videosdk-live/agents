--- conflicted
+++ resolved
@@ -300,18 +300,7 @@
         if self.room:
             return await self.room.wait_for_participant(participant_id)
         else:
-            raise ValueError("Room not initialized")
-<<<<<<< HEAD
-def get_room_id() -> str:
-    url = "https://api.videosdk.live/v2/rooms"
-    headers = {
-        "Authorization": os.getenv("VIDEOSDK_AUTH_TOKEN")
-    }
-    response = requests.post(url, headers=headers)
-    response.raise_for_status()
-    return response.json()["roomId"]
-=======
-        
+            raise ValueError("Room not initialized")        
 
     def get_room_id(self) -> str:
         """
@@ -344,8 +333,6 @@
             "Set it as an environment variable or provide it in room options via auth_token."
             )
 
->>>>>>> f1fa50d2
-
 def get_current_job_context() -> Optional['JobContext']:
     """Get the current job context (used by pipeline constructors)"""
     return _current_job_context.get()
