import logging
from .room.room import VideoSDKHandler
from .pipeline import Pipeline
from typing import Callable, Coroutine, Optional, Any
import os
import asyncio
from contextvars import ContextVar
<<<<<<< HEAD
from dataclasses import dataclass, field
from enum import Enum, unique
from typing import TYPE_CHECKING

if TYPE_CHECKING:
    from .worker import ExecutorType, WorkerPermissions, _default_executor_type
else:
    # Import at runtime to avoid circular imports
    ExecutorType = None
    WorkerPermissions = None
    _default_executor_type = None

logger = logging.getLogger(__name__)

_current_job_context: ContextVar[Optional["JobContext"]] = ContextVar(
    "current_job_context", default=None
)
=======
from dataclasses import dataclass
import logging
logger = logging.getLogger(__name__)
import requests
>>>>>>> 3c27188a


@dataclass
class RoomOptions:
    room_id: Optional[str] = None
    auth_token: Optional[str] = None
    name: Optional[str] = "Agent"
    playground: bool = True
    vision: bool = False
    recording: bool = False
    avatar: Optional[Any] = None
    join_meeting: Optional[bool] = True
    on_room_error: Optional[Callable[[Any], None]] = None
    # Session management options
    auto_end_session: bool = True
    session_timeout_seconds: Optional[int] = 30
    # VideoSDK connection options
    signaling_base_url: Optional[str] = None


@dataclass
class Options:
    """Configuration options for WorkerJob execution."""

    executor_type: Any = None  # Will be set in __post_init__
    """Which executor to use to run jobs. Automatically selected based on platform."""

    num_idle_processes: int = 1
    """Number of idle processes/threads to keep warm."""

    initialize_timeout: float = 10.0
    """Maximum amount of time to wait for a process/thread to initialize/prewarm"""

    close_timeout: float = 60.0
    """Maximum amount of time to wait for a job to shut down gracefully"""

    memory_warn_mb: float = 500.0
    """Memory warning threshold in MB."""

    memory_limit_mb: float = 0.0
    """Maximum memory usage for a job in MB. Defaults to 0 (disabled)."""

    ping_interval: float = 30.0
    """Interval between health check pings."""

    max_processes: int = 1
    """Maximum number of processes/threads."""

    agent_id: str = "VideoSDKAgent"
    """ID of the agent."""

    auth_token: Optional[str] = None
    """VideoSDK authentication token. Uses VIDEOSDK_AUTH_TOKEN env var if not provided."""

    permissions: Any = None  # Will be set in __post_init__
    """Permissions for the agent participant."""

    max_retry: int = 16
    """Maximum number of times to retry connecting to VideoSDK."""

    load_threshold: float = 0.75
    """Load threshold above which worker is marked as unavailable."""

    register: bool = False
    """Whether to register with the backend. Defaults to False for local development."""

    signaling_base_url: str = "api.videosdk.live"
    """Signaling base URL for VideoSDK services. Defaults to api.videosdk.live."""

    host: str = "0.0.0.0"
    """Host for the debug HTTP server."""

    port: int = 8081
    """Port for the debug HTTP server."""

    log_level: str = "INFO"
    """Log level for SDK logging. Options: DEBUG, INFO, WARNING, ERROR. Defaults to INFO."""

    def __post_init__(self):
        """Post-initialization setup."""
        # Import here to avoid circular imports
        from .worker import ExecutorType, WorkerPermissions, _default_executor_type

        if self.executor_type is None:
            self.executor_type = _default_executor_type

        if self.permissions is None:
            self.permissions = WorkerPermissions()

        if not self.auth_token:
            self.auth_token = os.getenv("VIDEOSDK_AUTH_TOKEN")


class WorkerJob:
    def __init__(self, entrypoint, jobctx=None, options: Optional[Options] = None):
        """
        :param entrypoint: An async function accepting one argument: jobctx
        :param jobctx: A static object or a callable that returns a context per job
        :param options: Configuration options for job execution
        """
        if not asyncio.iscoroutinefunction(entrypoint):
            raise TypeError("entrypoint must be a coroutine function")
        self.entrypoint = entrypoint
        self.jobctx = jobctx
        self.options = options or Options()

    def start(self):
        from .worker import Worker, WorkerOptions

        # Convert JobOptions to WorkerOptions for compatibility
        worker_options = WorkerOptions(
            entrypoint_fnc=self.entrypoint,
            agent_id=self.options.agent_id,
            auth_token=self.options.auth_token,
            executor_type=self.options.executor_type,
            num_idle_processes=self.options.num_idle_processes,
            initialize_timeout=self.options.initialize_timeout,
            close_timeout=self.options.close_timeout,
            memory_warn_mb=self.options.memory_warn_mb,
            memory_limit_mb=self.options.memory_limit_mb,
            ping_interval=self.options.ping_interval,
            max_processes=self.options.max_processes,
            permissions=self.options.permissions,
            max_retry=self.options.max_retry,
            load_threshold=self.options.load_threshold,
            register=self.options.register,
            signaling_base_url=self.options.signaling_base_url,
            host=self.options.host,
            port=self.options.port,
            log_level=self.options.log_level,
        )

        # Create worker and run with job context
        worker = Worker(worker_options)

        # If register=True, run the worker in backend mode (don't execute entrypoint immediately)
        if self.options.register:
            # Run the worker normally (for backend registration mode)
            Worker.run_worker(worker_options)
        else:
            # Direct mode - run entrypoint immediately if we have a job context
            if self.jobctx:
                if callable(self.jobctx):
                    job_context = self.jobctx()
                else:
                    job_context = self.jobctx

                # Set the current job context and run the entrypoint
                token = _set_current_job_context(job_context)
                try:
                    asyncio.run(self.entrypoint(job_context))
                finally:
                    _reset_current_job_context(token)
            else:
                # No job context provided, run worker normally
                Worker.run_worker(worker_options)


class JobContext:
    def __init__(
        self,
        *,
        room_options: RoomOptions,
        loop: Optional[asyncio.AbstractEventLoop] = None,
    ) -> None:
        self.room_options = room_options
        self._loop = loop or asyncio.get_event_loop()
        self._pipeline: Optional[Pipeline] = None
        self.videosdk_auth = self.room_options.auth_token or os.getenv(
            "VIDEOSDK_AUTH_TOKEN"
        )
        self.room: Optional[VideoSDKHandler] = None
        self._shutdown_callbacks: list[Callable[[], Coroutine[None, None, None]]] = []
<<<<<<< HEAD

=======
        self._is_shutting_down: bool = False
    
>>>>>>> 3c27188a
    def _set_pipeline_internal(self, pipeline: Any) -> None:
        """Internal method called by pipeline constructors"""
        self._pipeline = pipeline
        if self.room:
            self.room.pipeline = pipeline
            if hasattr(pipeline, "_set_loop_and_audio_track"):
                pipeline._set_loop_and_audio_track(self._loop, self.room.audio_track)

            # Ensure our lambda function fix is preserved after pipeline setup
            # This prevents the pipeline from overriding our event handlers
            if hasattr(self.room, "meeting") and self.room.meeting:
                # Re-apply our lambda function fix to ensure it's not overridden
                self.room.meeting.add_event_listener(
                    self.room._create_meeting_handler()
                )

    async def connect(self) -> None:
        """Connect to the room"""
        if self.room_options:
            if not self.room_options.room_id:
                self.room_options.room_id = get_room_id()
            custom_camera_video_track = None
            custom_microphone_audio_track = None
            sinks = []

            avatar = self.room_options.avatar
            if not avatar and self._pipeline and hasattr(self._pipeline, "avatar"):
                avatar = self._pipeline.avatar

            if avatar:
                await avatar.connect()
                custom_camera_video_track = avatar.video_track
                custom_microphone_audio_track = avatar.audio_track
                sinks.append(avatar)

            if self.room_options.join_meeting:
                self.room = VideoSDKHandler(
                    meeting_id=self.room_options.room_id,
                    auth_token=self.videosdk_auth,
                    name=self.room_options.name,
                    pipeline=self._pipeline,
                    loop=self._loop,
                    vision=self.room_options.vision,
                    recording=self.room_options.recording,
                    custom_camera_video_track=custom_camera_video_track,
                    custom_microphone_audio_track=custom_microphone_audio_track,
                    audio_sinks=sinks,
                    on_room_error=self.room_options.on_room_error,
                    auto_end_session=self.room_options.auto_end_session,
                    session_timeout_seconds=self.room_options.session_timeout_seconds,
                    signaling_base_url=self.room_options.signaling_base_url,
                )
            if self._pipeline and hasattr(self._pipeline, "_set_loop_and_audio_track"):
                self._pipeline._set_loop_and_audio_track(
                    self._loop, self.room.audio_track
                )

        if self.room and self.room_options.join_meeting:
            self.room.init_meeting()
            await self.room.join()

        if self.room_options.playground and self.room_options.join_meeting:
            if self.videosdk_auth:
                playground_url = f"https://playground.videosdk.live?token={self.videosdk_auth}&meetingId={self.room_options.room_id}"
                logger.info("Agent started in playground mode")
                logger.info(f"Interact with agent here at: {playground_url}")
            else:
                raise ValueError("VIDEOSDK_AUTH_TOKEN environment variable not found")

    async def shutdown(self) -> None:
        """Called by Worker during graceful shutdown"""
        if self._is_shutting_down:
            logger.info("JobContext already shutting down")
            return
        self._is_shutting_down = True
        for callback in self._shutdown_callbacks:
            try:
                await callback()
            except Exception as e:
                logger.error(f"Error in shutdown callback: {e}")
<<<<<<< HEAD

        if self.room:
            self.room.leave()
            await self.room.cleanup()
=======
        
        if self.room:
            try:
                await self.room.leave()
            except Exception as e:
                logger.error(f"Error during room leave: {e}")
            try:
                if hasattr(self.room, "cleanup"):
                    await self.room.cleanup()
            except Exception as e:
                logger.error(f"Error during room cleanup: {e}")
>>>>>>> 3c27188a
            self.room = None

    def add_shutdown_callback(
        self, callback: Callable[[], Coroutine[None, None, None]]
    ) -> None:
        """Add a callback to be called during shutdown"""
        self._shutdown_callbacks.append(callback)

    async def wait_for_participant(self, participant_id: str | None = None) -> str:
        if self.room:
            return await self.room.wait_for_participant(participant_id)
        else:
            raise ValueError("Room not initialized")

<<<<<<< HEAD

def get_current_job_context() -> Optional["JobContext"]:
=======
def get_room_id() -> str:
    url = "https://api.videosdk.live/v2/rooms"
    headers = {
        "Authorization": os.getenv("VIDEOSDK_AUTH_TOKEN")
    }
    response = requests.post(url, headers=headers)
    response.raise_for_status()
    return response.json()["roomId"]

def get_current_job_context() -> Optional['JobContext']:
>>>>>>> 3c27188a
    """Get the current job context (used by pipeline constructors)"""
    return _current_job_context.get()


def _set_current_job_context(ctx: "JobContext") -> Any:
    """Set the current job context (used by Worker)"""
    return _current_job_context.set(ctx)


def _reset_current_job_context(token: Any) -> None:
    """Reset the current job context (used by Worker)"""
<<<<<<< HEAD
    _current_job_context.reset(token)


@unique
class JobExecutorType(Enum):
    PROCESS = "process"
    THREAD = "thread"


@dataclass
class JobAcceptArguments:
    """Arguments for accepting a job."""

    identity: str
    name: str
    metadata: str = ""


@dataclass
class RunningJobInfo:
    """Information about a running job."""

    accept_arguments: JobAcceptArguments
    job: Any
    url: str
    token: str
    worker_id: str
=======
    _current_job_context.reset(token)
>>>>>>> 3c27188a
<|MERGE_RESOLUTION|>--- conflicted
+++ resolved
@@ -5,10 +5,11 @@
 import os
 import asyncio
 from contextvars import ContextVar
-<<<<<<< HEAD
 from dataclasses import dataclass, field
 from enum import Enum, unique
 from typing import TYPE_CHECKING
+import logging
+import requests
 
 if TYPE_CHECKING:
     from .worker import ExecutorType, WorkerPermissions, _default_executor_type
@@ -23,12 +24,6 @@
 _current_job_context: ContextVar[Optional["JobContext"]] = ContextVar(
     "current_job_context", default=None
 )
-=======
-from dataclasses import dataclass
-import logging
-logger = logging.getLogger(__name__)
-import requests
->>>>>>> 3c27188a
 
 
 @dataclass
@@ -202,12 +197,7 @@
         )
         self.room: Optional[VideoSDKHandler] = None
         self._shutdown_callbacks: list[Callable[[], Coroutine[None, None, None]]] = []
-<<<<<<< HEAD
-
-=======
         self._is_shutting_down: bool = False
-    
->>>>>>> 3c27188a
     def _set_pipeline_internal(self, pipeline: Any) -> None:
         """Internal method called by pipeline constructors"""
         self._pipeline = pipeline
@@ -287,14 +277,7 @@
             try:
                 await callback()
             except Exception as e:
-                logger.error(f"Error in shutdown callback: {e}")
-<<<<<<< HEAD
-
-        if self.room:
-            self.room.leave()
-            await self.room.cleanup()
-=======
-        
+                logger.error(f"Error in shutdown callback: {e}")        
         if self.room:
             try:
                 await self.room.leave()
@@ -305,7 +288,6 @@
                     await self.room.cleanup()
             except Exception as e:
                 logger.error(f"Error during room cleanup: {e}")
->>>>>>> 3c27188a
             self.room = None
 
     def add_shutdown_callback(
@@ -319,11 +301,6 @@
             return await self.room.wait_for_participant(participant_id)
         else:
             raise ValueError("Room not initialized")
-
-<<<<<<< HEAD
-
-def get_current_job_context() -> Optional["JobContext"]:
-=======
 def get_room_id() -> str:
     url = "https://api.videosdk.live/v2/rooms"
     headers = {
@@ -334,7 +311,6 @@
     return response.json()["roomId"]
 
 def get_current_job_context() -> Optional['JobContext']:
->>>>>>> 3c27188a
     """Get the current job context (used by pipeline constructors)"""
     return _current_job_context.get()
 
@@ -346,7 +322,6 @@
 
 def _reset_current_job_context(token: Any) -> None:
     """Reset the current job context (used by Worker)"""
-<<<<<<< HEAD
     _current_job_context.reset(token)
 
 
@@ -373,7 +348,4 @@
     job: Any
     url: str
     token: str
-    worker_id: str
-=======
-    _current_job_context.reset(token)
->>>>>>> 3c27188a
+    worker_id: str