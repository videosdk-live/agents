--- conflicted
+++ resolved
@@ -203,9 +203,6 @@
     )
     return func_declaration
     
-<<<<<<< HEAD
-ToolChoice = Literal["auto", "required", "none"]
-=======
 ToolChoice = Literal["auto", "required", "none"]
 
 def build_mcp_schema(function_tool: FunctionTool) -> dict:
@@ -335,5 +332,4 @@
                 "json": input_schema_json_string
             }
         }
-    }
->>>>>>> c692db84
+    }