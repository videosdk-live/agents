from __future__ import annotations

from abc import ABC
from typing import Awaitable, Callable, Literal, AsyncIterator, Any, TYPE_CHECKING
import time
import json
import asyncio
from .event_emitter import EventEmitter
from .stt.stt import STT, STTResponse
from .llm.llm import LLM
from .llm.chat_context import ChatRole, ImageContent
from .utils import is_function_tool, get_tool_info
from .tts.tts import TTS
from .stt.stt import SpeechEventType
from .agent import Agent
from .event_bus import global_event_emitter
from .vad import VAD, VADResponse, VADEventType
from .eou import EOU
from .metrics import cascading_metrics_collector
from .denoise import Denoise
from .utils import UserState, AgentState
import uuid
from .utterance_handle import UtteranceHandle
import logging
import av
from typing import TYPE_CHECKING
from .voice_mail_detector import VoiceMailDetector
if TYPE_CHECKING:
    from .knowledge_base.base import KnowledgeBase
    from .cascading_pipeline import EOUConfig, InterruptionConfig
    
logger = logging.getLogger(__name__)


class ConversationFlow(EventEmitter[Literal["transcription"]], ABC):
    """
    Manages the conversation flow by listening to transcription events.
    """

    def __init__(self, agent: Agent | None = None, stt: STT | None = None, llm: LLM | None = None, tts: TTS | None = None, vad: VAD | None = None, turn_detector: EOU | None = None, denoise: Denoise | None = None, avatar: Any | None = None) -> None:
        """Initialize conversation flow with event emitter capabilities"""
        super().__init__()
        self.transcription_callback: Callable[[
            STTResponse], Awaitable[None]] | None = None
        self.stt = stt
        self.llm = llm
        self.tts = tts
        self.audio_track = None
        self.vad = vad
        self.turn_detector = turn_detector
        self.agent = agent
        self.denoise = denoise
        self.avatar = avatar
        self._stt_started = False
        self.stt_lock = asyncio.Lock()
        self.llm_lock = asyncio.Lock()
        self.tts_lock = asyncio.Lock()

        self.user_speech_callback: Callable[[], None] | None = None
        if self.stt:
            self.stt.on_stt_transcript(self.on_stt_transcript)
        if self.vad:
            self.vad.on_vad_event(self.on_vad_event)

        self._current_tts_task: asyncio.Task | None = None
        self._current_llm_task: asyncio.Task | None = None
        self._partial_response = ""
        self._is_interrupted = False

        self._accumulated_transcript = ""
        self._waiting_for_more_speech = False
        self._speech_wait_timeout = 0.8  
        self._wait_timer: asyncio.TimerHandle | None = None
        self._transcript_processing_lock = asyncio.Lock()

        self.min_speech_wait_timeout = 0.5
        self.max_speech_wait_timeout = 3.0
        self.speech_wait_timeout = 0.8  
        self.eou_logic = 'sliding'
        self.eou_certainty_threshold = 0.85 

        self.interrupt_min_duration = 0.5
        self.interrupt_min_words = 1
        self._interruption_start_time = 0.0

        self.smart_pause_timeout = 2.0
        self.resume_smart_pause = True
        self._is_in_smart_pause = False
        self._smart_pause_timer: asyncio.TimerHandle | None = None

        self._smart_paused_speech = False
        self._is_user_speaking_now = False

        # Preemptive generation state
        self._preemptive_transcript: str | None = None
        self._preemptive_lock = asyncio.Lock()
        
        self._preemptive_generation_task: asyncio.Task | None = None
        self._preemptive_authorized = asyncio.Event()  # Authorization gate
        self._preemptive_cancelled = False
<<<<<<< HEAD

    def apply_flow_config(self, eou_config: "EOUConfig", interruption_config: "InterruptionConfig") -> None:
        """Override default timing/interaction parameters using pipeline config."""
        self.eou_logic = eou_config.eou_logic
        self.min_speech_wait_timeout = eou_config.min_max_speech_wait_timeout[0]
        self.max_speech_wait_timeout = eou_config.min_max_speech_wait_timeout[1]
        self.interrupt_min_duration = interruption_config.interrupt_min_duration
        self.interrupt_min_words = interruption_config.interrupt_min_words
        self.smart_pause_timeout = interruption_config.smart_pause_timeout
        self.resume_smart_pause = interruption_config.resume_smart_pause
=======
        
        # Voice Mail detection state
        self.voice_mail_detector: VoiceMailDetector | None = None
        self.voice_mail_detection_done = False
        self._vmd_buffer = ""
        self._vmd_check_task: asyncio.Task | None = None
>>>>>>> 71675c23


    def _update_preemptive_generation_flag(self) -> None:
        """Update the preemptive generation flag based on current STT instance"""
        self._enable_preemptive_generation = getattr(self.stt, 'enable_preemptive_generation', False) if self.stt else False
        
    async def start(self) -> None:
        global_event_emitter.on("speech_started", self.on_speech_started_stt)
        global_event_emitter.on("speech_stopped", self.on_speech_stopped_stt)

        if self.agent and self.agent.instructions:
            cascading_metrics_collector.set_system_instructions(
                self.agent.instructions)

    def set_voice_mail_detector(self, detector: VoiceMailDetector | None) -> None:
        """Configures voicemail detection. Called by AgentSession."""
        self.voice_mail_detector = detector
        self.voice_mail_detection_done = False
        self._vmd_buffer = ""

    def on_transcription(self, callback: Callable[[str], None]) -> None:
        """
        Set the callback for transcription events.

        Args:
            callback: Function to call when transcription occurs, takes transcribed text as argument
        """
        self.on("transcription_event", lambda data: callback(data["text"]))

    async def send_audio_delta(self, audio_data: bytes) -> None:
        """
        Send audio delta to the STT
        """
        asyncio.create_task(self._process_audio_delta(audio_data))

    async def _process_audio_delta(self, audio_data: bytes) -> None:
        """Background processing of audio delta"""
        try:
            if self.denoise:
                audio_data = await self.denoise.denoise(audio_data)
            if self.stt:
                async with self.stt_lock:
                    await self.stt.process_audio(audio_data)
            if self.vad:
                await self.vad.process_audio(audio_data)
        except Exception as e:
            self.emit("error", f"Audio processing failed: {str(e)}")

    async def on_vad_event(self, vad_response: VADResponse) -> None:
            """Handle VAD events"""
            print(f" ***** CHEKING FOR AGENT STATE. WHILE RECEVING THE START OF SPEECH EVENT FROM VAD: {self.agent.session.agent_state == AgentState.SPEAKING} ")

            if self.agent and self.agent.session and self.agent.session.agent_state == AgentState.SPEAKING:
                logger.info(f" ***** CHECKING FOR INTERRUPTION LOGIC. VAD EVENT: Agent is speaking, checking for interruption !!")
                if vad_response.event_type == VADEventType.START_OF_SPEECH:
                    if not hasattr(self, '_interruption_check_task') or self._interruption_check_task.done():
                        logger.info(f"VAD EVENT: User started speaking, recording start time !!")
                        self._interruption_start_time = time.time()
                        self._interruption_check_task = asyncio.create_task(self._monitor_interruption_duration())
                        logger.info(f"VAD EVENT: Created interruption check task !!")
                elif vad_response.event_type == VADEventType.END_OF_SPEECH:
                    if hasattr(self, '_interruption_check_task') and not self._interruption_check_task.done():
                        logger.info(f"VAD EVENT: User stopped speaking, cancelling interruption check task !!")
                        self._interruption_check_task.cancel()
                    self._interruption_start_time = 0.0

            if vad_response.event_type == VADEventType.START_OF_SPEECH:
                self._is_user_speaking_now = True
                if self._waiting_for_more_speech:
                    await self._handle_continued_speech()
                await self.on_speech_started()

            elif vad_response.event_type == VADEventType.END_OF_SPEECH:
                self._is_user_speaking_now = False
                self.on_speech_stopped()


    async def _monitor_interruption_duration(self) -> None:
            """A background task to check if user speech duration exceeds the interruption threshold."""
            try:
                while True:
                    logger.info(f"VAD EVENT: Monitoring interruption duration !!")
                    duration = time.time() - self._interruption_start_time
                    if duration >= self.interrupt_min_duration:
                        logger.info(f"VAD EVENT: User's speech duration exceeded the threshold, triggering interruption !!")
                        if self.agent.session and self.agent.session.current_utterance and self.agent.session.current_utterance.is_interruptible:
                            await self._trigger_interruption()
                        else:
                            logger.info("Interruption not allowed for the current utterance.")
                        logger.info(f"VAD EVENT: Interruption triggered... calling _trigger_interruption method !!")
                        break 
                    await asyncio.sleep(0.05)
            except asyncio.CancelledError:
                logger.info(f"VAD EVENT: Interruption check task cancelled !!")
                pass
            finally:
                self._interruption_start_time = 0.0
                logger.info(f"VAD EVENT: Interruption start time reset !!")

    async def _handle_continued_speech(self) -> None:
        """Handle when user continues speaking while we're waiting"""
        if self._wait_timer:
            self._wait_timer.cancel()
            self._wait_timer = None
        
        self._waiting_for_more_speech = False

    async def on_stt_transcript(self, stt_response: STTResponse) -> None:
        """Handle STT transcript events with enhanced EOU logic"""
        if self._waiting_for_more_speech:
            await self._handle_continued_speech()
    
        text = stt_response.data.text if stt_response.data else ""

        if self.voice_mail_detector and not self.voice_mail_detection_done and text.strip():
            self._vmd_buffer += f" {text}"
            if not self._vmd_check_task:
                logger.info("Starting Voice Mail Detection Timer")
                self._vmd_check_task = asyncio.create_task(self._run_vmd_check())

        if self.agent.session:
            state = self.agent.session.agent_state
            if state == AgentState.SPEAKING:
                logger.info(f"Agent is speaking, handling STT event")          
                await self.handle_stt_event(text)
                
            elif state == AgentState.THINKING:
               if not self._enable_preemptive_generation:
                 await self.handle_stt_event(text)

        if self.agent.session:
            self.agent.session._emit_user_state(UserState.SPEAKING)

        # Handle different event types
        if stt_response.event_type == SpeechEventType.PREFLIGHT:
            await self._handle_preflight_transcript(text)
            
        elif stt_response.event_type == SpeechEventType.FINAL:
            user_text = stt_response.data.text
            if self._enable_preemptive_generation:
                await self._authorize_or_process_final_transcript(user_text)
            else:
                await self._process_transcript_with_eou(user_text)
            
        elif stt_response.event_type == SpeechEventType.INTERIM:
            if stt_response.metadata and stt_response.metadata.get("turn_resumed"):
                await self._handle_turn_resumed(text)
    
    async def _run_vmd_check(self) -> None:
        """Internal task to wait and check LLM, then emit result."""
        try:
            if not self.voice_mail_detector:
                return
            await asyncio.sleep(self.voice_mail_detector.duration)
            
            is_voicemail = await self.voice_mail_detector.detect(self._vmd_buffer.strip())
            
            self.voice_mail_detection_done = True
            
            if is_voicemail:
                await self._interrupt_tts()
                await self._cancel_llm()

            self.emit("voicemail_result", {"is_voicemail": is_voicemail})
                
        except Exception as e:
            logger.error(f"Error in VMD check: {e}")
            self.voice_mail_detection_done = True
            self.emit("voicemail_result", {"is_voicemail": False})
        finally:
            self._vmd_check_task = None
            self._vmd_buffer = ""

    async def _handle_preflight_transcript(self, preflight_text: str) -> None:
        """
        Handle preflight transcript - start generation but wait for authorization.
        """
        async with self._preemptive_lock:
            self._preemptive_transcript = preflight_text.strip()
            self._preemptive_authorized.clear()  # Not authorized yet
            self._preemptive_cancelled = False
            
            user_text = preflight_text.strip()
            if self.agent.knowledge_base:
                kb_context = await self.agent.knowledge_base.process_query(user_text)
                if kb_context:
                    user_text = f"{kb_context}\n\nUser: {user_text}"
            
            # Add preflight transcript to temporary context
            self.agent.chat_context.add_message(
                role=ChatRole.USER,
                content=user_text
            )
            
            if self.agent and self.agent.session:
                if self.agent.session.current_utterance and not self.agent.session.current_utterance.done():
                    self.agent.session.current_utterance.interrupt()
                
                handle = UtteranceHandle(utterance_id=f"utt_{uuid.uuid4().hex[:8]}")
                self.agent.session.current_utterance = handle
            else:
                handle = UtteranceHandle(utterance_id="utt_fallback")
                handle._mark_done()
            
            self._preemptive_generation_task = asyncio.create_task(
                self._generate_and_synthesize_response(
                    user_text,
                    handle,
                    wait_for_authorization=True
                )
            )
            
    async def _process_transcript_with_eou(self, new_transcript: str) -> None:
        """Enhanced transcript processing with EOU-based decision making"""
        async with self._transcript_processing_lock:
            if self.agent.session:
                self.agent.session._emit_agent_state(AgentState.LISTENING) 
            if self._accumulated_transcript:
                self._accumulated_transcript += " " + new_transcript
            else:
                self._accumulated_transcript = new_transcript

            if self.eou_logic == 'default':
                logger.info(f"Default EOU logic, using speech wait timeout seconds {self.speech_wait_timeout}")
                is_eou = await self._check_end_of_utterance(self._accumulated_transcript)

                if is_eou:
                    await self._finalize_transcript_and_respond()
                else:
                    await self._wait_for_additional_speech(self.speech_wait_timeout)


            elif self.eou_logic == 'binary':
                logger.info(f"Binary EOU logic, using min speech wait timeout seconds {self.min_speech_wait_timeout} and max speech wait timeout seconds {self.max_speech_wait_timeout}")
                delay = self.min_speech_wait_timeout
                if self.turn_detector:
                    logger.info(f"Turn detector is available, getting EOU probability")
                    eou_probability = self.turn_detector.get_eou_probability(self.agent.chat_context)
                    logger.info(f"EOU probability: {eou_probability}")
                    if eou_probability < self.eou_certainty_threshold:
                        logger.info(f"EOU probability is less than the threshold, using max speech wait timeout")
                        delay = self.max_speech_wait_timeout
                logger.info(f"Using delay: {delay} seconds")
                await self._wait_for_additional_speech(delay)

            elif self.eou_logic == 'sliding':
                logger.info(f"Sliding EOU logic, using min speech wait timeout seconds {self.min_speech_wait_timeout} and max speech wait timeout seconds {self.max_speech_wait_timeout}")
                delay = self.min_speech_wait_timeout
                if self.turn_detector:
                    logger.info(f"Turn detector is available, getting EOU probability")
                    eou_probability = self.turn_detector.get_eou_probability(self.agent.chat_context)
                    logger.info(f"EOU probability: {eou_probability}")
                    logger.info(f"Calculating delay using sliding scale {self.min_speech_wait_timeout} to {self.max_speech_wait_timeout}")
                    delay_range = self.max_speech_wait_timeout - self.min_speech_wait_timeout
                    wait_factor = 1.0 - eou_probability  
                    logger.info(f"Wait factor: {wait_factor}")
                    delay = self.min_speech_wait_timeout + (delay_range * wait_factor)
                    logger.info(f"Calculated delay: {delay}")
                await self._wait_for_additional_speech(delay)

        

    async def _check_end_of_utterance(self, transcript: str) -> bool:
        """Check if the current transcript represents end of utterance"""
        if not self.turn_detector:
            return True
        
        temp_context = self.agent.chat_context.copy()
        temp_context.add_message(role=ChatRole.USER, content=transcript)
        
        cascading_metrics_collector.on_eou_start()
        is_eou = self.turn_detector.detect_end_of_utterance(temp_context)
        cascading_metrics_collector.on_eou_complete()
        
        return is_eou

    async def _wait_for_additional_speech(self, delay: float) -> None:
        """Wait for additional speech within the timeout period"""
        logger.info(f"Called _wait_for_additional_speech method, Waiting for additional speech for {delay} seconds")

        if self._waiting_for_more_speech:
            if self._wait_timer:
                self._wait_timer.cancel()
        
        self._waiting_for_more_speech = True
        
        loop = asyncio.get_event_loop()
        self._wait_timer = loop.call_later(
            delay,
            lambda: asyncio.create_task(self._on_speech_timeout())
        )

    async def _on_speech_timeout(self) -> None:
        """Handle timeout when no additional speech is detected"""
        async with self._transcript_processing_lock:
            if not self._waiting_for_more_speech:
                return
            
            self._waiting_for_more_speech = False
            self._wait_timer = None
            
            await self._finalize_transcript_and_respond()

    async def _finalize_transcript_and_respond(self) -> None:
        """Finalize the accumulated transcript and generate response"""
        if not self._accumulated_transcript.strip():
            return
        
        final_transcript = self._accumulated_transcript.strip()
        logger.info(f"Finalizing transcript: '{final_transcript}'")
        
        self._accumulated_transcript = ""
        
        await self._process_final_transcript(final_transcript)

    async def _process_final_transcript(self, user_text: str) -> None:
        """Process final transcript with EOU detection and response generation"""
        
        if not cascading_metrics_collector.data.current_turn: 
            cascading_metrics_collector.start_new_interaction()

        cascading_metrics_collector.set_user_transcript(user_text)
        cascading_metrics_collector.on_stt_complete()

        if self.vad and cascading_metrics_collector.data.is_user_speaking: 
            cascading_metrics_collector.on_user_speech_end()
        elif not self.vad:
            cascading_metrics_collector.on_user_speech_end()

        final_user_text = user_text
        if self.agent.knowledge_base:
            kb_context = await self.agent.knowledge_base.process_query(user_text)
            if kb_context:
                final_user_text = f"{kb_context}\n\nUser: {user_text}"

        self.agent.chat_context.add_message(
            role=ChatRole.USER,
            content=final_user_text
        )

        if self.agent and self.agent.session:
            if self.agent.session.current_utterance and not self.agent.session.current_utterance.done():
                self.agent.session.current_utterance.interrupt()
            
            handle = UtteranceHandle(utterance_id=f"utt_{uuid.uuid4().hex[:8]}")
            self.agent.session.current_utterance = handle
        else:
            handle = UtteranceHandle(utterance_id="utt_fallback")
            handle._mark_done()

        await self.on_turn_start(final_user_text)

        # Generate response
        asyncio.create_task(self._generate_and_synthesize_response(final_user_text, handle))


        await self.on_turn_end()

    async def _process_reply_instructions(self, instructions: str, wait_for_playback: bool, handle: UtteranceHandle, frames: list[av.VideoFrame] | None = None) -> None:
        """Process reply instructions and generate response using existing flow"""
        
        original_vad_handler = None
        original_stt_handler = None
        
        if wait_for_playback:
            if self.vad:
                original_vad_handler = self.on_vad_event
                self.on_vad_event = lambda x: None
            
            if self.stt:
                original_stt_handler = self.on_stt_transcript
                self.on_stt_transcript = lambda x: None
        
        try:
            final_instructions = instructions
            if self.agent.knowledge_base:
                kb_context = await self.agent.knowledge_base.process_query(instructions)
                if kb_context:
                    final_instructions = f"{kb_context}\n\nUser: {instructions}"
                
            content_parts = [final_instructions]
            if frames:
                for frame in frames:
                    image_part = ImageContent(image=frame, inference_detail="auto")
                    content_parts.append(image_part)
            
            self.agent.chat_context.add_message(
                role=ChatRole.USER,
                content=content_parts if len(content_parts) > 1 else final_instructions
            )

            await self.on_turn_start(final_instructions)
            await self._generate_and_synthesize_response(final_instructions, handle)
            await self.on_turn_end()
            
            if wait_for_playback:
                while (hasattr(cascading_metrics_collector.data, 'is_agent_speaking') and 
                    cascading_metrics_collector.data.is_agent_speaking):
                    await asyncio.sleep(0.1)
                    
        finally:
            if wait_for_playback:
                if original_vad_handler is not None:
                    self.on_vad_event = original_vad_handler
                
                if original_stt_handler is not None:
                    self.on_stt_transcript = original_stt_handler
            
            if not handle.done():
                handle._mark_done()

    async def _authorize_or_process_final_transcript(self, final_text: str) -> None:
        """
        Handle final transcript - authorize preemptive generation or start new.
        """
        async with self._preemptive_lock:
            final_text_normalized = final_text.strip()
            
            if self._preemptive_transcript:
                preflight_normalized = self._preemptive_transcript.strip()
                
                # Compare transcripts
                if final_text_normalized == preflight_normalized:
                    logger.info(f"MATCH! Authorizing preemptive generation")
                    
                    # Authorize the waiting TTS to play audio
                    self._preemptive_authorized.set()
                    
                    # Wait for preemptive task to complete
                    if self._preemptive_generation_task:
                        try:
                            await asyncio.wait_for(
                                self._preemptive_generation_task, 
                                timeout=30.0  # Generous timeout for playback
                            )
                            logger.info("Preemptive generation completed successfully")
                        except asyncio.TimeoutError:
                            logger.error("Preemptive playback timeout")
                        except Exception as e:
                            logger.error(f"Error in preemptive playback: {e}")
                else:
                    logger.info(f"MISMATCH! Cancelling Preemptive Generation")
                    
                    # Cancel preemptive generation
                    await self._cancel_preemptive_generation()
                    
                    # Remove the wrong user message from context
                    if self.agent.chat_context.messages and \
                    self.agent.chat_context.messages[-1].role == ChatRole.USER:
                        self.agent.chat_context.messages.pop()
                    
                    # Follow normal flow with correct transcript
                    await self._process_transcript_with_eou(final_text_normalized)
            else:
                # No preflight, normal flow
                logger.info(f"No preflight, processing normally: '{final_text_normalized}'")
                await self._process_transcript_with_eou(final_text_normalized)
            
            # Cleanup
            self._preemptive_transcript = None
            self._preemptive_generation_task = None

    async def _cancel_preemptive_generation(self) -> None:
        """Cancel preemptive generation"""
        logger.info("Cancelling preemptive generation...")
        if  self._enable_preemptive_generation:
            self._preemptive_cancelled = True
            self._preemptive_authorized.set()  # Unblock to allow cancellation
            
            # Cancel the task
            if self._preemptive_generation_task and not self._preemptive_generation_task.done():
                self._preemptive_generation_task.cancel()
                try:
                    await self._preemptive_generation_task
                except asyncio.CancelledError:
                    logger.info("Preemptive task cancelled successfully")
                self._preemptive_generation_task = None
            
            # Cancel LLM/TTS
            if self.llm:
                try:
                    await self.llm.cancel_current_generation()
                except Exception as e:
                    logger.debug(f"LLM cancellation: {e}")
            
            if self.tts:
                await self.tts.interrupt()
            
            self._preemptive_transcript = None
            logger.info("Preemptive generation cancelled and cleaned up")
        
    async def _handle_turn_resumed(self, resumed_text: str) -> None:
        """
        Handle TurnResumed event (user continued speaking).
        Edge case: Cancel preemptive generation immediately.
        """
        await self._cancel_preemptive_generation()
        
        # Update accumulated transcript
        if self._accumulated_transcript:
            self._accumulated_transcript += " " + resumed_text
        else:
            self._accumulated_transcript = resumed_text

    async def _generate_and_synthesize_response(self, user_text: str, handle: UtteranceHandle, wait_for_authorization: bool = False) -> None:
        """Generate agent response and manage handle lifecycle"""
        self._is_interrupted = False

        full_response = ""
        self._partial_response = ""

        try:
            if self.agent.session and self.agent.session.is_background_audio_enabled:
                await self.agent.session.start_thinking_audio()

            llm_stream = self.run(user_text)

            q = asyncio.Queue(maxsize=50)

            async def collector():
                response_parts = []
                try:
                    async for chunk in llm_stream:
                        if handle.interrupted or (wait_for_authorization and self._preemptive_cancelled):
                            logger.info("LLM collection interrupted")
                            await q.put(None)
                            return "".join(response_parts)

                        self._partial_response = "".join(response_parts)
                        
                        if not handle.interrupted:
                            await q.put(chunk)
                            response_parts.append(chunk)

                    if not handle.interrupted:
                        await q.put(None)
                    full_response = "".join(response_parts)
                    return full_response
                except asyncio.CancelledError:
                    logger.info("LLM collection cancelled")
                    await q.put(None)
                    return "".join(response_parts)

            async def tts_consumer():
                """Consumes LLM chunks and sends to TTS with authorization gate"""
                
                # NEW: Wait for authorization if this is preemptive generation
                if wait_for_authorization:
                    try:
                        # Wait for authorization or cancellation
                        await asyncio.wait_for(
                            self._preemptive_authorized.wait(), 
                            timeout=10.0  # Safety timeout
                        )
                        
                        if self._preemptive_cancelled:
                            logger.info("Preemptive generation cancelled during authorization wait")
                            return
                        
                    except asyncio.TimeoutError:
                        logger.error("Authorization timeout - cancelling preemptive generation")
                        self._preemptive_cancelled = True
                        return
                    
                async def tts_stream_gen():
                    while True:
                        if handle.interrupted or (wait_for_authorization and self._preemptive_cancelled):
                            break

                        try:
                            chunk = await asyncio.wait_for(q.get(), timeout=0.1)
                            if chunk is None:
                                break
                            yield chunk
                        except asyncio.TimeoutError:
                            if handle.interrupted or (wait_for_authorization and self._preemptive_cancelled):
                                break
                            continue

                if self.tts:
                    try:
                        await self._synthesize_with_tts(tts_stream_gen())
                    except asyncio.CancelledError:
                        await self.tts.interrupt()


            collector_task = asyncio.create_task(collector())
            tts_task = asyncio.create_task(tts_consumer())

            self._current_llm_task = collector_task
            self._current_tts_task = tts_task

            try:
                await asyncio.gather(collector_task, tts_task, return_exceptions=True)
            except asyncio.CancelledError:
                if not collector_task.done():
                    collector_task.cancel()
                if not tts_task.done():
                    tts_task.cancel()

            if not collector_task.cancelled() and not self._is_interrupted:
                full_response = collector_task.result()
            else:
                full_response = self._partial_response

            if (
                full_response
                and self.agent
                and getattr(self.agent, "chat_context", None)
            ):
                cascading_metrics_collector.set_agent_response(full_response)
                self.agent.chat_context.add_message(
                        role=ChatRole.ASSISTANT,
                        content=full_response
                )

        finally:
            self._current_tts_task = None
            self._current_llm_task = None
            cascading_metrics_collector.complete_current_turn()
            if not handle.done():
                handle._mark_done()

    async def process_with_llm(self) -> AsyncIterator[str]:
        """
        Process the current chat context with LLM and yield response chunks.
        This method can be called by user implementations to get LLM responses.
        """
        async with self.llm_lock:
            if not self.llm:
                return

            if not self.agent or not getattr(self.agent, "chat_context", None):
                logger.info("Agent not available for LLM processing, exiting")
                return

            cascading_metrics_collector.on_llm_start()
            first_chunk_received = False
            
            agent_session = getattr(self.agent, "session", None) if self.agent else None
            if agent_session:
                agent_session._emit_user_state(UserState.IDLE)
                agent_session._emit_agent_state(AgentState.THINKING)

            async for llm_chunk_resp in self.llm.chat(
                self.agent.chat_context,
                tools=self.agent._tools
            ):
                if self._is_interrupted:
                    logger.info("LLM processing interrupted")
                    break

                if not self.agent or not getattr(self.agent, "chat_context", None):
                    logger.info("Agent context unavailable, stopping LLM processing")
                    break

                if not first_chunk_received:
                    first_chunk_received = True
                    cascading_metrics_collector.on_llm_complete()

                if llm_chunk_resp.metadata and "function_call" in llm_chunk_resp.metadata:
                    func_call = llm_chunk_resp.metadata["function_call"]

                    cascading_metrics_collector.add_function_tool_call(func_call["name"])

                    chat_context = getattr(self.agent, "chat_context", None)
                    if not chat_context:
                        logger.info("Chat context missing while handling function call, aborting")
                        return

                    chat_context.add_function_call(
                        name=func_call["name"],
                        arguments=json.dumps(func_call["arguments"]),
                        call_id=func_call.get(
                            "call_id", f"call_{int(time.time())}")
                    )

                    try:
                        if not self.agent:
                            logger.info("Agent cleaned up before selecting tool, aborting")
                            return

                        tool = next(
                            (t for t in self.agent.tools if is_function_tool(
                                t) and get_tool_info(t).name == func_call["name"]),
                            None
                        )
                    except Exception as e:
                        logger.error(f"Error while selecting tool: {e}")
                        continue

                    if tool:
                        agent_session = getattr(self.agent, "session", None) if self.agent else None
                        if agent_session:
                            agent_session._is_executing_tool = True
                        try:
                            result = await tool(**func_call["arguments"])

                            if isinstance(result, Agent):
                                new_agent = result
                                current_session = self.agent.session
                                
                                logger.info(f"Switching from agent {type(self.agent).__name__} to {type(new_agent).__name__}")

                                if getattr(new_agent, 'inherit_context', True):
                                    logger.info(f"Inheriting context from {type(self.agent).__name__} to {type(new_agent).__name__}")
                                    logger.info(f"Chat context: {self.agent.chat_context.items}")
                                    new_agent.chat_context = self.agent.chat_context
                                    new_agent.chat_context.add_message(
                                        role=ChatRole.SYSTEM,
                                        content=new_agent.instructions,
                                        replace=True
                                    )

                                if hasattr(self.agent, 'on_speech_in'):
                                    current_session.off("on_speech_in", self.agent.on_speech_in)
                                if hasattr(self.agent, 'on_speech_out'):
                                    current_session.off("on_speech_out", self.agent.on_speech_out)

                                new_agent.session = current_session
                                self.agent = new_agent
                                current_session.agent = new_agent

                                if hasattr(current_session.pipeline, 'set_agent'):
                                    current_session.pipeline.set_agent(new_agent)
                                if hasattr(current_session.pipeline, 'set_conversation_flow'):
                                     current_session.pipeline.set_conversation_flow(self)

                                if hasattr(new_agent, 'on_speech_in'):
                                    current_session.on("on_speech_in", new_agent.on_speech_in)
                                if hasattr(new_agent, 'on_speech_out'):
                                    current_session.on("on_speech_out", new_agent.on_speech_out)

                                if hasattr(new_agent, 'on_enter') and asyncio.iscoroutinefunction(new_agent.on_enter):
                                    await new_agent.on_enter()
                                
                                return

                            chat_context = getattr(self.agent, "chat_context", None)
                            if not chat_context:
                                logger.info("Agent chat context missing after tool execution, stopping LLM processing")
                                return
                            chat_context.add_function_output(
                                name=func_call["name"],
                                output=json.dumps(result),
                                call_id=func_call.get(
                                    "call_id", f"call_{int(time.time())}")
                            )

                            async for new_resp in self.llm.chat(chat_context):
                                if self._is_interrupted:
                                    break
                                if new_resp.content:
                                    yield new_resp.content
                        except Exception as e:
                            logger.error(
                                f"Error executing function {func_call['name']}: {e}")
                            continue
                        finally:
                            agent_session = getattr(self.agent, "session", None) if self.agent else None
                            if agent_session:
                                agent_session._is_executing_tool = False
                else:
                    if llm_chunk_resp.content:
                        yield llm_chunk_resp.content

    async def say(self, message: str, handle: UtteranceHandle) -> None:
        """
        Direct TTS synthesis (used for initial messages) and manage handle lifecycle.
        """
        if self.tts:
            cascading_metrics_collector.start_new_interaction("")
            cascading_metrics_collector.set_agent_response(message)

            try:
                await self._synthesize_with_tts(message)
            finally:
                cascading_metrics_collector.complete_current_turn()
                handle._mark_done()

    async def process_text_input(self, text: str) -> None:
        """
        Process text input directly (for A2A communication).
        This bypasses STT and directly processes the text through the LLM.
        """
        cascading_metrics_collector.start_new_interaction(text)

        self.agent.chat_context.add_message(
            role=ChatRole.USER,
            content=text
        )

        full_response = ""
        async for response_chunk in self.process_with_llm():
            full_response += response_chunk

        if full_response:
            cascading_metrics_collector.set_agent_response(full_response)
            cascading_metrics_collector.complete_current_turn()
            global_event_emitter.emit("text_response", {"text": full_response})

    async def run(self, transcript: str) -> AsyncIterator[str]:
        """
        Main conversation loop: handle a user turn.
        Users should implement this method to preprocess transcripts and yield response chunks.
        """
        async for response in self.process_with_llm():
            yield response

    async def on_turn_start(self, transcript: str) -> None:
        """Called at the start of a user turn."""
        pass

    async def on_turn_end(self) -> None:
        """Called at the end of a user turn."""
        pass

    def on_speech_started_stt(self, event_data: Any) -> None:
        if self.user_speech_callback:   
            self.user_speech_callback()
        
        if self.agent.session:
            self.agent.session._emit_user_state(UserState.SPEAKING)

    def on_speech_stopped_stt(self, event_data: Any) -> None:
        pass

    async def handle_stt_event(self, text: str) -> None:
        """Handle STT event"""
        if not text or not text.strip():
            return
        
        word_count = len(text.strip().split())
        logger.info(f"handle_stt_event: Word count: {word_count}")
        
        if self._is_in_smart_pause:
            logger.info(f"[SMART_PAUSE] STT transcript received while in paused state: '{text}' ({word_count} words). Confirming real interruption.")
            self._cancel_smart_pause_timer()
            self._is_in_smart_pause = False
            self._smart_paused_speech = False
            logger.info("[SMART_PAUSE] Clearing audio buffers and finalizing interruption.")
            await self._interrupt_tts()
            return
        
        if word_count >= self.interrupt_min_words:
            if self.agent.session and self.agent.session.current_utterance and self.agent.session.current_utterance.is_interruptible:
                await self._trigger_interruption()
            else:
                logger.info("Interruption not allowed for the current utterance.")
            
    async def _trigger_interruption(self) -> None:
            """Trigger interruption once, respecting the utterance's interruptible flag."""
            logger.info("Interruption triggered")
            if self._is_interrupted:
                logger.info("Already interrupted, skipping")
                return

            utterance = self.agent.session.current_utterance if self.agent and self.agent.session else None
            if utterance and not utterance.is_interruptible:
                logger.info("Interruption is disabled for the current utterance. Ignoring.")
                return
                
            self._is_interrupted = True 

            can_resume = self.resume_smart_pause and self.tts and self.tts.can_pause
            
            if can_resume:
                logger.info(f"[SMART_PAUSE] Pausing TTS for potential resume. (resume_smart_pause={self.resume_smart_pause}, can_pause={self.tts.can_pause if self.tts else False})")
                self._smart_paused_speech = True
                self._is_in_smart_pause = True
                await self.tts.pause()
                self._start_smart_pause_timer()
            else:
                logger.info(f"[SMART_PAUSE] TTS not pausable or resume is disabled, performing full interruption. (resume_smart_pause={self.resume_smart_pause}, tts={self.tts is not None}, can_pause={self.tts.can_pause if self.tts else False})")
                await self._interrupt_tts()

    def _start_smart_pause_timer(self):
        """Starts a timer to detect if an interruption was just a brief smart pause."""
        if self._smart_pause_timer:
            logger.info("[SMART_PAUSE] Cancelling existing timer before starting a new one.")
            self._smart_pause_timer.cancel()
            
        if self.smart_pause_timeout is None:
            logger.info("[SMART_PAUSE] Timeout is None, skipping timer.")
            return

        logger.info(f"[SMART_PAUSE] Starting timer for {self.smart_pause_timeout}s. If no STT transcript is received within this time, speech will resume.")
        loop = asyncio.get_event_loop()
        self._smart_pause_timer = loop.call_later(
            self.smart_pause_timeout,
            lambda: asyncio.create_task(self._on_smart_pause_timeout())
        )

    def _cancel_smart_pause_timer(self):
        """Cancels the smart-pause timer if it's running."""
        if self._smart_pause_timer:
            logger.info("[SMART_PAUSE] Cancelling smart-pause timer - real interruption confirmed.")
            self._smart_pause_timer.cancel()
            self._smart_pause_timer = None

    async def _on_smart_pause_timeout(self):
        """Called when the user remains silent after an interruption."""
        logger.info(f"[SMART_PAUSE] Timeout reached after {self.smart_pause_timeout}s. User did not follow up with speech.")
        self._smart_pause_timer = None

        if self._is_user_speaking_now:
            logger.info("[SMART_PAUSE] User is still speaking at timeout. Confirming as a real interruption.")
            self._is_in_smart_pause = False
            self._smart_paused_speech = False
            await self._interrupt_tts()
            return

        if self._is_in_smart_pause and self.tts and self.tts.can_pause:
            logger.info("[SMART_PAUSE] Resuming agent speech from paused position - smart interruption detected.")
            self._is_interrupted = False
            self._is_in_smart_pause = False
            self._smart_paused_speech = False
            await self.tts.resume()
        else:
            if self._is_interrupted or self._smart_paused_speech:
                logger.info(f"[SMART_PAUSE] Cannot resume (is_in_smart_pause={self._is_in_smart_pause}, can_pause={self.tts.can_pause if self.tts else False}). Finalizing interruption.")
                await self._interrupt_tts()
            else:
                logger.info("[SMART_PAUSE] Timeout reached but no paused state found. No action needed.")        
    
    async def on_speech_started(self) -> None:       
            cascading_metrics_collector.on_user_speech_start()

            if self.user_speech_callback:
                self.user_speech_callback()

            if self._stt_started:
                self._stt_started = False
            
            utterance = self.agent.session.current_utterance if self.agent and self.agent.session else None
            if utterance and not utterance.is_interruptible:
                logger.info("Interruption is disabled for the current utterance. Not interrupting.")
                if self.agent.session:
                    self.agent.session._emit_user_state(UserState.SPEAKING)
                return

            self._cancel_smart_pause_timer()
            
            can_resume = self.resume_smart_pause and self.tts and self.tts.can_pause

            if self._smart_paused_speech:
                logger.info("User continued speaking, confirming interruption of paused speech.")
                self._smart_paused_speech = False 
                await self._interrupt_tts() 
            elif self.agent and self.agent.session and self.agent.session.agent_state == AgentState.SPEAKING:
                if can_resume:
                    logger.info("Pausing agent speech for potential hesitation (will resume if user stops quickly).")
                    await self._trigger_interruption()
                else:
                    await self._interrupt_tts()
            
            if self.agent.session:
                self.agent.session._emit_user_state(UserState.SPEAKING)

    async def _interrupt_tts(self) -> None:
        self._is_interrupted = True        
        self._cancel_smart_pause_timer()
        self._is_in_smart_pause = False
        self._smart_paused_speech = False

        if self.agent and self.agent.session and self.agent.session.current_utterance:
            self.agent.session.current_utterance.interrupt()

        if self.agent.session and self.agent.session.is_background_audio_enabled:
            await self.agent.session.stop_thinking_audio()

        if self._wait_timer:
            self._wait_timer.cancel()
            self._wait_timer = None
        self._waiting_for_more_speech = False

        if self.tts:
            await self.tts.interrupt()

        if self.avatar and hasattr(self.avatar, 'interrupt'):
            await self.avatar.interrupt()

        if self.llm:
            await self._cancel_llm()

        tasks_to_cancel = []
        if self._current_tts_task and not self._current_tts_task.done():
            tasks_to_cancel.append(self._current_tts_task)
        if self._current_llm_task and not self._current_llm_task.done():
            tasks_to_cancel.append(self._current_llm_task)

        if tasks_to_cancel:
            for task in tasks_to_cancel:
                task.cancel()
            await asyncio.gather(*tasks_to_cancel, return_exceptions=True)
            
        self._partial_response = ""
        self._is_interrupted = False

        cascading_metrics_collector.on_interrupted()

    async def _cancel_llm(self) -> None:
        """Cancel LLM generation"""
        try:
            await self.llm.cancel_current_generation()
        except Exception as e:
            logger.error(f"LLM cancellation failed: {e}")

    def on_speech_stopped(self) -> None:
        if not self._stt_started:
            cascading_metrics_collector.on_stt_start()
            self._stt_started = True

        cascading_metrics_collector.on_user_speech_end()
        
        if self.agent.session:
            self.agent.session._emit_user_state(UserState.IDLE)

    async def _synthesize_with_tts(self, response_gen: AsyncIterator[str] | str) -> None:
        """
        Stream LLM response directly to TTS.
        """
        if not self.tts:
            return

        if self.agent and self.agent.session:
            self.agent.session._pause_wake_up_timer()

        if not self.audio_track:
            if hasattr(self.agent.session, "pipeline") and hasattr(self.agent.session.pipeline, "audio_track"):
                self.audio_track = self.agent.session.pipeline.audio_track
            else:
                logger.warning("[ConversationFlow] Audio track not found in pipeline — last audio callback will be skipped.")

        if self.audio_track and hasattr(self.audio_track, "enable_audio_input"):
            # Require manual re-enable so old audio never bleeds into the next utterance.
            self.audio_track.enable_audio_input(manual_control=True)

        async def on_first_audio_byte():
            if self.agent.session and self.agent.session.is_background_audio_enabled:
                await self.agent.session.stop_thinking_audio()
            cascading_metrics_collector.on_tts_first_byte()
            cascading_metrics_collector.on_agent_speech_start()

            if self.agent.session:
                self.agent.session._emit_agent_state(AgentState.SPEAKING)
                self.agent.session._emit_user_state(UserState.LISTENING)

        async def on_last_audio_byte():
            if self.agent.session:
                self.agent.session._emit_agent_state(AgentState.IDLE)
                self.agent.session._emit_user_state(UserState.IDLE)
            logger.info("[TTS] Last audio byte processed — Agent and User set to IDLE")

        self.tts.on_first_audio_byte(on_first_audio_byte)

        if self.audio_track:
            if hasattr(self.audio_track, "on_last_audio_byte"):
                self.audio_track.on_last_audio_byte(on_last_audio_byte)
            else:
                logger.warning(f"[ConversationFlow] Audio track '{type(self.audio_track).__name__}' does not have 'on_last_audio_byte' method — skipping callback registration.")
        else:
            logger.warning("[ConversationFlow] Audio track not initialized — skipping last audio callback registration.")

        self.tts.reset_first_audio_tracking()

        cascading_metrics_collector.on_tts_start()
        try:
            response_iterator: AsyncIterator[str]
            if isinstance(response_gen, str):
                async def string_to_iterator(text: str):
                    yield text
                response_iterator = string_to_iterator(response_gen)
            else:
                response_iterator = response_gen

            await self.tts.synthesize(response_iterator)

        finally:
            if self.agent.session and self.agent.session.is_background_audio_enabled:
                await self.agent.session.stop_thinking_audio()

            if self.agent and self.agent.session:
                self.agent.session._reply_in_progress = False
                self.agent.session._reset_wake_up_timer()
            cascading_metrics_collector.on_agent_speech_end()
    
    async def cleanup(self) -> None:
        """Cleanup conversation flow resources"""
        logger.info("Cleaning up conversation flow")
        if self._current_tts_task and not self._current_tts_task.done():
            self._current_tts_task.cancel()
            try:
                await self._current_tts_task
            except asyncio.CancelledError:
                pass
            self._current_tts_task = None
        
        if self._current_llm_task and not self._current_llm_task.done():
            self._current_llm_task.cancel()
            try:
                await self._current_llm_task
            except asyncio.CancelledError:
                pass
            self._current_llm_task = None
            
        if self._vmd_check_task and not self._vmd_check_task.done():
            self._vmd_check_task.cancel()
        self.voice_mail_detector = None
        
        await self._cancel_preemptive_generation()
        
        if hasattr(self, 'agent') and self.agent and hasattr(self.agent, 'chat_context') and self.agent.chat_context:
            try:
                self.agent.chat_context.cleanup()
                logger.info("Agent chat context cleaned up")
            except Exception as e:
                logger.error(f"Error cleaning up agent chat context: {e}")
        
        self.transcription_callback = None
        self.user_speech_callback = None
        self.stt = None
        self.llm = None
        self.tts = None
        self.vad = None
        self.turn_detector = None
        self.agent = None
        self.denoise = None
        self._stt_started = False
        self._partial_response = ""
        self._is_interrupted = False
        logger.info("Conversation flow cleaned up")<|MERGE_RESOLUTION|>--- conflicted
+++ resolved
@@ -98,7 +98,12 @@
         self._preemptive_generation_task: asyncio.Task | None = None
         self._preemptive_authorized = asyncio.Event()  # Authorization gate
         self._preemptive_cancelled = False
-<<<<<<< HEAD
+        
+        # Voice Mail detection state
+        self.voice_mail_detector: VoiceMailDetector | None = None
+        self.voice_mail_detection_done = False
+        self._vmd_buffer = ""
+        self._vmd_check_task: asyncio.Task | None = None
 
     def apply_flow_config(self, eou_config: "EOUConfig", interruption_config: "InterruptionConfig") -> None:
         """Override default timing/interaction parameters using pipeline config."""
@@ -109,16 +114,7 @@
         self.interrupt_min_words = interruption_config.interrupt_min_words
         self.smart_pause_timeout = interruption_config.smart_pause_timeout
         self.resume_smart_pause = interruption_config.resume_smart_pause
-=======
-        
-        # Voice Mail detection state
-        self.voice_mail_detector: VoiceMailDetector | None = None
-        self.voice_mail_detection_done = False
-        self._vmd_buffer = ""
-        self._vmd_check_task: asyncio.Task | None = None
->>>>>>> 71675c23
-
-
+        
     def _update_preemptive_generation_flag(self) -> None:
         """Update the preemptive generation flag based on current STT instance"""
         self._enable_preemptive_generation = getattr(self.stt, 'enable_preemptive_generation', False) if self.stt else False
