--- conflicted
+++ resolved
@@ -1,13 +1,7 @@
 from __future__ import annotations
 
-<<<<<<< HEAD
 from abc import ABC
 from typing import Awaitable, Callable, Literal, AsyncIterator, Any
-=======
-import logging
-from abc import ABC, abstractmethod
-from typing import Awaitable, Callable, Literal, AsyncIterator
->>>>>>> 1d4e4853
 import time
 import json
 import asyncio
@@ -28,12 +22,6 @@
 
 logger = logging.getLogger(__name__)
 
-<<<<<<< HEAD
-=======
-logger = logging.getLogger(__name__)
-
->>>>>>> 1d4e4853
-
 class ConversationFlow(EventEmitter[Literal["transcription"]], ABC):
     """
     Manages the conversation flow by listening to transcription events.
@@ -42,14 +30,8 @@
     def __init__(self, agent: Agent, stt: STT | None = None, llm: LLM | None = None, tts: TTS | None = None, vad: VAD | None = None, turn_detector: EOU | None = None, denoise: Denoise | None = None) -> None:
         """Initialize conversation flow with event emitter capabilities"""
         super().__init__()
-<<<<<<< HEAD
         self.transcription_callback: Callable[[
             STTResponse], Awaitable[None]] | None = None
-=======
-        self.transcription_callback: Callable[[STTResponse], Awaitable[None]] | None = (
-            None
-        )
->>>>>>> 1d4e4853
         self.stt = stt
         self.llm = llm
         self.tts = tts
@@ -69,14 +51,11 @@
         if self.vad:
             self.vad.on_vad_event(self.on_vad_event)
 
-<<<<<<< HEAD
         self._current_tts_task: asyncio.Task | None = None
         self._current_llm_task: asyncio.Task | None = None
         self._partial_response = ""
         self._is_interrupted = False
 
-=======
->>>>>>> 1d4e4853
     async def start(self) -> None:
         global_event_emitter.on("speech_started", self.on_speech_started_stt)
         global_event_emitter.on("speech_stopped", self.on_speech_stopped_stt)
@@ -98,7 +77,6 @@
         """
         Send audio delta to the STT
         """
-<<<<<<< HEAD
         asyncio.create_task(self._process_audio_delta(audio_data))
 
     async def _process_audio_delta(self, audio_data: bytes) -> None:
@@ -113,15 +91,6 @@
                 await self.vad.process_audio(audio_data)
         except Exception as e:
             self.emit("error", f"Audio processing failed: {str(e)}")
-=======
-        if self.denoise:
-            audio_data = await self.denoise.denoise(audio_data)
-        if self.stt:
-            async with self.stt_lock:
-                await self.stt.process_audio(audio_data)
-        if self.vad:
-            await self.vad.process_audio(audio_data)
->>>>>>> 1d4e4853
 
     async def on_vad_event(self, vad_response: VADResponse) -> None:
         if vad_response.event_type == VADEventType.START_OF_SPEECH:
@@ -316,24 +285,9 @@
                                 f"Error executing function {func_call['name']}: {e}")
                             continue
                 else:
-<<<<<<< HEAD
                     if llm_chunk_resp.content:
                         yield llm_chunk_resp.content
 
-=======
-                    new_content = llm_chunk_resp.content[prev_content_length:]
-                    if new_content: 
-                        yield new_content
-                    full_response = llm_chunk_resp.content
-                    prev_content_length = len(llm_chunk_resp.content)
-            
-            if full_response:
-                self.agent.chat_context.add_message(
-                    role=ChatRole.ASSISTANT,
-                    content=full_response
-                )
-                           
->>>>>>> 1d4e4853
     async def say(self, message: str) -> None:
         """
         Direct TTS synthesis (used for initial messages)
@@ -358,11 +312,7 @@
             role=ChatRole.USER,
             content=text
         )
-<<<<<<< HEAD
-
-=======
-       
->>>>>>> 1d4e4853
+
         full_response = ""
         async for response_chunk in self.process_with_llm():
             full_response += response_chunk
@@ -437,10 +387,6 @@
             logger.error(f"LLM cancellation failed: {e}")
 
     def on_speech_stopped(self) -> None:
-<<<<<<< HEAD
-
-=======
->>>>>>> 1d4e4853
         if not self._stt_started:
             cascading_metrics_collector.on_stt_start()
             self._stt_started = True
