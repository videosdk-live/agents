--- conflicted
+++ resolved
@@ -102,13 +102,11 @@
         self.voice_mail_detection_done = False
         self._vmd_buffer = ""
         self._vmd_check_task: asyncio.Task | None = None
-
-<<<<<<< HEAD
+          
         # Conversational Graph
         self.conversational_graph = None
 
 
-=======
     def apply_flow_config(self, eou_config: "EOUConfig", interrupt_config: "InterruptConfig") -> None:
         """Override default timing/interaction parameters using pipeline config."""
         self.mode = eou_config.mode
@@ -120,7 +118,6 @@
         self.false_interrupt_pause_duration = interrupt_config.false_interrupt_pause_duration
         self.resume_on_false_interrupt = interrupt_config.resume_on_false_interrupt
         
->>>>>>> 6686a05d
     def _update_preemptive_generation_flag(self) -> None:
         """Update the preemptive generation flag based on current STT instance"""
         self._enable_preemptive_generation = getattr(self.stt, 'enable_preemptive_generation', False) if self.stt else False
