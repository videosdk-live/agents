--- conflicted
+++ resolved
@@ -31,19 +31,7 @@
     Manages the conversation flow by listening to transcription events.
     """
 
-<<<<<<< HEAD
-    def __init__(
-        self,
-        agent: Agent,
-        stt: STT | None = None,
-        llm: LLM | None = None,
-        tts: TTS | None = None,
-        vad: VAD | None = None,
-        turn_detector: EOU | None = None,
-    ) -> None:
-=======
     def __init__(self, agent: Agent, stt: STT | None = None, llm: LLM | None = None, tts: TTS | None = None, vad: VAD | None = None, turn_detector: EOU | None = None, denoise: Denoise | None = None) -> None:
->>>>>>> 3c27188a
         """Initialize conversation flow with event emitter capabilities"""
         super().__init__()
         self.transcription_callback: Callable[[STTResponse], Awaitable[None]] | None = (
@@ -54,11 +42,6 @@
         self.tts = tts
         self.vad = vad
         self.turn_detector = turn_detector
-<<<<<<< HEAD
-        self.agent = agent
-        self.is_turn_active = False
-
-=======
         self.agent = agent   
         self.denoise = denoise
         self._stt_started = False
@@ -68,7 +51,6 @@
         self.tts_lock = asyncio.Lock()
         
         self.user_speech_callback: Callable[[], None] | None = None
->>>>>>> 3c27188a
         if self.stt:
             self.stt.on_stt_transcript(self.on_stt_transcript)
         if self.vad:
@@ -94,20 +76,11 @@
         """
         Send audio delta to the STT
         """
-<<<<<<< HEAD
-
-        if self.stt:
-
-            await self.stt.process_audio(audio_data)
-        else:
-            logger.warning("⚠️ No STT component available")
-=======
         if self.denoise:
             audio_data = await self.denoise.denoise(audio_data)
         if self.stt:
             async with self.stt_lock:
                 await self.stt.process_audio(audio_data)
->>>>>>> 3c27188a
         if self.vad:
             await self.vad.process_audio(audio_data)
 
@@ -118,35 +91,6 @@
             self.on_speech_stopped()
 
     async def on_stt_transcript(self, stt_response: STTResponse) -> None:
-<<<<<<< HEAD
-        logger.info(
-            f"ConversationFlow.on_stt_transcript called: {stt_response.event_type}"
-        )
-        if stt_response.event_type == SpeechEventType.FINAL:
-            user_text = stt_response.data.text
-            logger.info(f"Final transcript received: '{user_text}'")
-
-            self.agent.chat_context.add_message(role=ChatRole.USER, content=user_text)
-
-            if self.turn_detector and self.turn_detector.detect_end_of_utterance(
-                self.agent.chat_context
-            ):
-                logger.info("Turn detector triggered, processing with LLM")
-                if self.tts:
-                    await self.tts.synthesize(self.run(user_text))
-                else:
-                    async for _ in self.run(user_text):
-                        pass
-
-            if not self.turn_detector:
-                logger.info("No turn detector, processing with LLM immediately")
-                if self.tts:
-                    await self.tts.synthesize(self.run(user_text))
-                else:
-                    async for _ in self.run(user_text):
-                        pass
-
-=======
         """Handle STT transcript events"""
         if stt_response.event_type == SpeechEventType.FINAL:
             user_text = stt_response.data.text
@@ -202,81 +146,11 @@
         finally:
             cascading_metrics_collector.complete_current_turn()
             
->>>>>>> 3c27188a
     async def process_with_llm(self) -> AsyncIterator[str]:
         """
         Process the current chat context with LLM and yield response chunks.
         This method can be called by user implementations to get LLM responses.
         """
-<<<<<<< HEAD
-        if not self.llm:
-            return
-
-        full_response = ""
-        prev_content_length = 0
-
-        async for llm_chunk_resp in self.llm.chat(
-            self.agent.chat_context, tools=self.agent._tools
-        ):
-            if llm_chunk_resp.metadata and "function_call" in llm_chunk_resp.metadata:
-                func_call = llm_chunk_resp.metadata["function_call"]
-
-                self.agent.chat_context.add_function_call(
-                    name=func_call["name"],
-                    arguments=json.dumps(func_call["arguments"]),
-                    call_id=func_call.get("call_id", f"call_{int(time.time())}"),
-                )
-
-                try:
-                    tool = next(
-                        (
-                            t
-                            for t in self.agent.tools
-                            if hasattr(t, "_tool_info")
-                            and t._tool_info.name == func_call["name"]
-                        ),
-                        None,
-                    )
-                except Exception as e:
-                    logger.error(f"Error while selecting tool: {e}")
-                    continue
-
-                if tool:
-                    try:
-                        result = await tool(**func_call["arguments"])
-
-                        self.agent.chat_context.add_function_output(
-                            name=func_call["name"],
-                            output=json.dumps(result),
-                            call_id=func_call.get(
-                                "call_id", f"call_{int(time.time())}"
-                            ),
-                        )
-
-                        async for new_resp in self.llm.chat(self.agent.chat_context):
-                            new_content = new_resp.content[prev_content_length:]
-                            if new_content:
-                                yield new_content
-                            full_response = new_resp.content
-                            prev_content_length = len(new_resp.content)
-                    except Exception as e:
-                        logger.error(
-                            f"Error executing function {func_call['name']}: {e}"
-                        )
-                        continue
-            else:
-                new_content = llm_chunk_resp.content[prev_content_length:]
-                if new_content:
-                    yield new_content
-                full_response = llm_chunk_resp.content
-                prev_content_length = len(llm_chunk_resp.content)
-
-        if full_response:
-            self.agent.chat_context.add_message(
-                role=ChatRole.ASSISTANT, content=full_response
-            )
-
-=======
         async with self.llm_lock:
             if not self.llm:
                 return
@@ -344,18 +218,12 @@
                     role=ChatRole.ASSISTANT,
                     content=full_response
                 )
-                            
->>>>>>> 3c27188a
+                           
     async def say(self, message: str) -> None:
         """
         Direct TTS synthesis (used for initial messages)
         """
         if self.tts:
-<<<<<<< HEAD
-            await self.tts.synthesize(message)
-        else:
-            logger.warning("No TTS component found in conversation flow")
-=======
             cascading_metrics_collector.start_new_interaction("")
             cascading_metrics_collector.set_agent_response(message)
             
@@ -363,25 +231,19 @@
                 await self._synthesize_with_tts(message)
             finally:
                 cascading_metrics_collector.complete_current_turn()
->>>>>>> 3c27188a
 
     async def process_text_input(self, text: str) -> None:
         """
         Process text input directly (for A2A communication).
         This bypasses STT and directly processes the text through the LLM.
         """
-<<<<<<< HEAD
-        self.agent.chat_context.add_message(role=ChatRole.USER, content=text)
-
-=======
         cascading_metrics_collector.start_new_interaction(text)
         
         self.agent.chat_context.add_message(
             role=ChatRole.USER,
             content=text
         )
-        
->>>>>>> 3c27188a
+       
         full_response = ""
         async for response_chunk in self.process_with_llm():
             full_response += response_chunk
@@ -431,46 +293,6 @@
             await self.tts.interrupt()
     
     def on_speech_stopped(self) -> None:
-<<<<<<< HEAD
-        pass
-
-
-class DefaultConversationFlow(ConversationFlow):
-    """
-    Default conversation flow implementation that provides basic functionality.
-    This makes ConversationFlow optional for simple use cases.
-    """
-
-    def __init__(
-        self,
-        agent: Agent,
-        stt: STT | None = None,
-        llm: LLM | None = None,
-        tts: TTS | None = None,
-        vad: VAD | None = None,
-        turn_detector: EOU | None = None,
-    ) -> None:
-        super().__init__(agent, stt, llm, tts, vad, turn_detector)
-
-    async def run(self, transcript: str) -> AsyncIterator[str]:
-        """Default conversation loop: handle a user turn."""
-        await self.on_turn_start(transcript)
-
-        # Process the transcript through LLM
-        async for response_chunk in self.process_with_llm():
-            yield response_chunk
-
-        await self.on_turn_end()
-
-    async def on_turn_start(self, transcript: str) -> None:
-        """Called at the start of a user turn."""
-        self.is_turn_active = True
-
-    async def on_turn_end(self) -> None:
-        """Called at the end of a user turn."""
-        self.is_turn_active = False
-=======
-        
         if not self._stt_started:
             cascading_metrics_collector.on_stt_start()
             self._stt_started = True
@@ -526,5 +348,4 @@
                 cascading_metrics_collector.set_agent_response(full_response)
                 
         finally:
-            cascading_metrics_collector.on_agent_speech_end()
->>>>>>> 3c27188a
+            cascading_metrics_collector.on_agent_speech_end()