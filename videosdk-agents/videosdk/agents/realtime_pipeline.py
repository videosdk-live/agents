from __future__ import annotations

from typing import Any, Dict, Literal
import asyncio

from .pipeline import Pipeline
from .event_emitter import EventEmitter
from .realtime_base_model import RealtimeBaseModel
from .room.room import VideoSDKHandler
from videosdk.agents.a2a.protocol import A2AMessage
from .agent import Agent
class RealTimePipeline(Pipeline, EventEmitter[Literal["realtime_start", "realtime_end","user_audio_input_data"]]):
    """
    RealTime pipeline implementation that processes data in real-time.
    Inherits from Pipeline base class and adds realtime-specific events.
    """
    
    def __init__(
        self,
        model: RealtimeBaseModel,
    ) -> None:
        """
        Initialize the realtime pipeline.
        
        Args:
            model: Instance of RealtimeBaseModel to process data
            config: Configuration dictionary with settings like:
                   - response_modalities: List of enabled modalities
                   - silence_threshold_ms: Silence threshold in milliseconds
        """
        super().__init__()
        self.model = model
        self.loop = asyncio.get_event_loop()
        self.room = None
        self.model.loop = self.loop
        self.model.audio_track = None
        self.agent = None
    
    def set_agent(self, agent: Agent) -> None:
        self.agent = agent
        if hasattr(self.model, 'set_agent'):
            self.model.set_agent(agent)

    def set_agent(self, agent: Agent) -> None:
        self.agent = agent
        if hasattr(self.model, 'set_agent'):
            self.model.set_agent(agent)

    async def start(self, **kwargs: Any) -> None:
        """
        Start the realtime pipeline processing.
        Overrides the abstract start method from Pipeline base class.
        
        Args:
            meeting_id: The meeting ID to join
            name: The name of the agent in the meeting
            **kwargs: Additional arguments for pipeline configuration
        """
        try:
            meeting_id = kwargs.get('meeting_id')
            name = kwargs.get('name')
<<<<<<< HEAD
            join_meeting = kwargs.get('join_meeting',True)

            if join_meeting:
                self.room = VideoSDKHandler(
                    meeting_id=meeting_id,
                    name=name,
                    pipeline=self,
                    loop=self.loop
                )
                
                self.room.init_meeting()
                self.model.loop = self.loop
                self.model.audio_track = self.room.audio_track
                
                await self.model.connect()
                await self.room.join()
            else:   
                await self.model.connect()
                
=======
  
            self.room = VideoSDKHandler(
                meeting_id=meeting_id,
                auth_token=videosdk_auth,
                name=name,
                pipeline=self,
                loop=self.loop
            )
            
            self.room.init_meeting()
            self.model.loop = self.loop
            self.model.audio_track = self.room.audio_track
            
            await self.model.connect()
            await self.room.join()
>>>>>>> 927bcce3
            
        except Exception as e:
            print(f"Error starting realtime connection: {e}")
            await self.cleanup()
            raise

    async def send_message(self, message: str) -> None:
        """
        Send a message through the realtime model.
        Delegates to the model's send_message implementation.
        """

        await self.model.send_message(message)

    async def send_text_message(self, message: str) -> None:
        """
        Send a text message through the realtime model.
        This method specifically handles text-only input when modalities is ["text"].
        """
        if hasattr(self.model, 'send_text_message'):
            await self.model.send_text_message(message)
        else:
            await self.model.send_message(message)
    
    async def send_text_message(self, message: str) -> None:
        """
        Send a text message through the realtime model.
        This method specifically handles text-only input when modalities is ["text"].
        """
        if hasattr(self.model, 'send_text_message'):
            await self.model.send_text_message(message)
        else:
            await self.model.send_message(message)
    
    async def on_audio_delta(self, audio_data: bytes):
        """
        Handle incoming audio data from the user
        """
        await self.model.handle_audio_input(audio_data)
        
    async def leave(self) -> None:
        """
        Leave the realtime pipeline.
        """
        if self.room is not None:
            await self.room.leave()
        
    async def send_a2a_message(self, message: A2AMessage) -> None:
        """Send an A2A message through the pipeline"""
        formatted_message = self._format_a2a_message(message)
        await self.model.send_message(formatted_message)

    async def cleanup(self):
        """Cleanup resources"""
        if hasattr(self, 'room') and self.room is not None:
            await self.room.leave()
            if hasattr(self.room, 'cleanup'):
                await self.room.cleanup()
        if hasattr(self, 'model'):
            await self.model.aclose()<|MERGE_RESOLUTION|>--- conflicted
+++ resolved
@@ -57,14 +57,15 @@
             **kwargs: Additional arguments for pipeline configuration
         """
         try:
+            videosdk_auth = kwargs.get('videosdk_auth')
             meeting_id = kwargs.get('meeting_id')
             name = kwargs.get('name')
-<<<<<<< HEAD
             join_meeting = kwargs.get('join_meeting',True)
 
             if join_meeting:
                 self.room = VideoSDKHandler(
                     meeting_id=meeting_id,
+                    auth_token=videosdk_auth,
                     name=name,
                     pipeline=self,
                     loop=self.loop
@@ -76,26 +77,6 @@
                 
                 await self.model.connect()
                 await self.room.join()
-            else:   
-                await self.model.connect()
-                
-=======
-  
-            self.room = VideoSDKHandler(
-                meeting_id=meeting_id,
-                auth_token=videosdk_auth,
-                name=name,
-                pipeline=self,
-                loop=self.loop
-            )
-            
-            self.room.init_meeting()
-            self.model.loop = self.loop
-            self.model.audio_track = self.room.audio_track
-            
-            await self.model.connect()
-            await self.room.join()
->>>>>>> 927bcce3
             
         except Exception as e:
             print(f"Error starting realtime connection: {e}")
