from __future__ import annotations

import logging
from typing import Any, Literal
import av
import time
import asyncio
from .pipeline import Pipeline
from .event_emitter import EventEmitter
from .realtime_base_model import RealtimeBaseModel
from .agent import Agent
from .job import get_current_job_context
from .metrics import realtime_metrics_collector
from .denoise import Denoise
import logging
from .utils import UserState, AgentState
from .utterance_handle import UtteranceHandle
from .voice_mail_detector import VoiceMailDetector

logger = logging.getLogger(__name__)

class RealTimePipeline(Pipeline, EventEmitter[Literal["realtime_start", "realtime_end","user_audio_input_data", "user_speech_started", "realtime_model_transcription"]]):
    """
    RealTime pipeline implementation that processes data in real-time.
    Inherits from Pipeline base class and adds realtime-specific events.
    """
    
    def __init__(
        self,
        model: RealtimeBaseModel,
        avatar: Any | None = None,
        denoise: Denoise | None = None,
    ) -> None:
        """
        Initialize the realtime pipeline.
        
        Args:
            model: Instance of RealtimeBaseModel to process data
            config: Configuration dictionary with settings like:
                   - response_modalities: List of enabled modalities
                   - silence_threshold_ms: Silence threshold in milliseconds
        """
        self.model = model
        self.model.audio_track = None
        self.agent = None
        self.avatar = avatar
        self.vision = False
        self._vision_lock = asyncio.Lock()
        self.denoise = denoise
        self.voice_mail_detector: VoiceMailDetector | None = None
        self.voice_mail_detection_done = False
        self._vmd_buffer = ""
        self._vmd_check_task: asyncio.Task | None = None

        super().__init__()
        self.model.on("error", self.on_model_error)
        self.model.on("realtime_model_transcription", self.on_realtime_model_transcription)
        self.model.on("agent_speech_ended", self._on_agent_speech_ended)

    def set_voice_mail_detector(self, detector: VoiceMailDetector | None) -> None:
        """Called by AgentSession to configure VMD"""
        self.voice_mail_detector = detector
        self.voice_mail_detection_done = False
        self._vmd_buffer = ""
    
    def set_agent(self, agent: Agent) -> None:
        self.agent = agent
        if hasattr(self.model, 'set_agent'):
            self.model.set_agent(agent)

    def _configure_components(self) -> None:
        """Configure pipeline components with the loop"""
        if self.loop:
            self.model.loop = self.loop
            job_context = get_current_job_context()
            
            if job_context and job_context.room:
                requested_vision = getattr(job_context.room, 'vision', False)
                self.vision = requested_vision
                
                model_name = self.model.__class__.__name__
                if requested_vision and model_name != 'GeminiRealtime' and model_name != "OpenAIRealtime":
                    logger.warning(f"Vision mode requested but {model_name} doesn't support video input. Only GeminiRealtime supports vision. Disabling vision.")
                    self.vision = False
                
                if self.avatar:
                    self.model.audio_track = getattr(job_context.room, 'agent_audio_track', None) or job_context.room.audio_track
                elif self.audio_track:
                     self.model.audio_track = self.audio_track

    async def start(self, **kwargs: Any) -> None:
        """
        Start the realtime pipeline processing.
        Overrides the abstract start method from Pipeline base class.
        
        Args:
            **kwargs: Additional arguments for pipeline configuration
        """
        await self.model.connect()
        self.model.on("user_speech_started", self.on_user_speech_started)
        self.model.on("user_speech_ended", lambda data: asyncio.create_task(self.on_user_speech_ended(data)))
        self.model.on("agent_speech_started", lambda data: asyncio.create_task(self.on_agent_speech_started(data)))
        self.model.on("agent_speech_ended", self._on_agent_speech_ended)

    async def send_message(self, message: str, handle: UtteranceHandle) -> None:
        """
        Send a message through the realtime pipeline and track the utterance handle.
        """
        self._current_utterance_handle = handle
        self.model.current_utterance = handle
        try:
            await self.model.send_message(message)
        except Exception as e:
            logger.error(f"Error sending message: {e}")
            self.model.current_utterance = None
            handle._mark_done()

    async def send_text_message(self, message: str) -> None:
        """
        Send a text message through the realtime model.
        This method specifically handles text-only input when modalities is ["text"].
        """
        if hasattr(self.model, 'send_text_message'):
            await self.model.send_text_message(message)
        else:
            await self.model.send_message(message)
    
    def _on_agent_speech_ended(self, data: dict) -> None:
        """
        Handle agent speech ended event and mark utterance as done, forwarding to agent if handler exists.
        """
        if self._current_utterance_handle and not self._current_utterance_handle.done():
            self._current_utterance_handle._mark_done()
        self.model.current_utterance = None
        if self.agent and hasattr(self.agent, 'on_agent_speech_ended'):
            self.agent.on_agent_speech_ended(data)
    
    async def on_audio_delta(self, audio_data: bytes):
        """
        Handle incoming audio data from the user
        """
        if self.denoise:
            audio_data = await self.denoise.denoise(audio_data)
        await self.model.handle_audio_input(audio_data)

    async def on_video_delta(self, video_data: av.VideoFrame):
        """Handle incoming video data from the user"""
        if self._vision_lock.locked():
            logger.info("Vision lock is locked, skipping video data")
            return
            
        if self.vision:
            self._recent_frames.append(video_data)
            if len(self._recent_frames) > self._max_frames_buffer:
                self._recent_frames.pop(0)
            await self.model.handle_video_input(video_data)

    def on_user_speech_started(self, data: dict) -> None:
        """
        Handle user speech started event
        """
        self._notify_speech_started()
        # self.interrupt() # Not sure yet whether this affects utterance handling.
        if self.agent.session:
            self.agent.session._emit_user_state(UserState.SPEAKING)
            self.agent.session._emit_agent_state(AgentState.LISTENING)
            
    def interrupt(self) -> None:
        """
        Interrupt the realtime pipeline
        """
        if self.model:
            if self.model.current_utterance and not self.model.current_utterance.is_interruptible:
                logger.info("Interruption is disabled for the current utterance. Not interrupting realtime pipeline.")
                return
            else:
                asyncio.create_task(self.model.interrupt())
        if self.agent and self.agent.session and self.agent.session.is_background_audio_enabled:
            asyncio.create_task(self.agent.session.stop_thinking_audio())
        if self._current_utterance_handle and not self._current_utterance_handle.done():
            self._current_utterance_handle.interrupt()
        if self.avatar and hasattr(self.avatar, 'interrupt'):
            asyncio.create_task(self.avatar.interrupt())

        if self._vmd_check_task and not self._vmd_check_task.done():
            self._vmd_check_task.cancel()
        self._vmd_buffer = ""

    async def leave(self) -> None:
        """
        Leave the realtime pipeline.
        """
        if self.room is not None:
            await self.room.leave()

    def on_model_error(self, error: Exception):
        """
        Handle errors emitted from the model and send to realtime metrics cascading_metrics_collector.
        """
        error_data = {"message": str(error), "timestamp": time.time()}
        realtime_metrics_collector.set_realtime_model_error(error_data)
        logger.error(f"Realtime model error: {error_data}")

    def on_realtime_model_transcription(self, data: dict) -> None:
        """
        Handle realtime model transcription event
        """
        
        try:
            self.emit("realtime_model_transcription", data)
            if self.voice_mail_detector and not self.voice_mail_detection_done:
                text = data.get("text", "")
                role = data.get("role") 
                
                if role == "user" and text and isinstance(text, str) and text.strip():
                    self._vmd_buffer += f" {text}"
                    
                    if not self._vmd_check_task:
                        
                        self._vmd_check_task = asyncio.create_task(self._run_vmd_check())
        except Exception:
            logger.error(f"Realtime model transcription: {data}")
    
    async def _run_vmd_check(self) -> None:
        """Waits, detects, emits result"""
        try:
            if not self.voice_mail_detector:
                return

            await asyncio.sleep(self.voice_mail_detector.duration)
            
            is_voicemail = await self.voice_mail_detector.detect(self._vmd_buffer.strip())
            self.voice_mail_detection_done = True
            
            if is_voicemail:
                logger.info("[RealTime] Voicemail Detected! Interrupting.")
                self.interrupt()

            self.emit("voicemail_result", {
                "is_voicemail": is_voicemail,
                "transcript": self._vmd_buffer.strip()
            })
            
        except Exception as e:
            logger.error(f"Error in VMD check: {e}")
            self.emit("voicemail_result", {"is_voicemail": False})
        finally:
            self._vmd_check_task = None
            self._vmd_buffer = ""
    

    async def cleanup(self):
        """Cleanup resources"""
        logger.info("Cleaning up realtime pipeline")
        if hasattr(self, 'room') and self.room is not None:
            try:
                await self.room.leave()
            except Exception as e:
                logger.error(f"Error while leaving room during cleanup: {e}")
            try:
                if hasattr(self.room, 'cleanup'):
                    await self.room.cleanup()
            except Exception as e:
                logger.error(f"Error while cleaning up room: {e}")
            self.room = None
        
        if hasattr(self, 'model') and self.model is not None:
            try:
                await self.model.aclose()
            except Exception as e:
                logger.error(f"Error while closing model during cleanup: {e}")
            self.model = None
        
        if self._current_utterance_handle:
            self._current_utterance_handle.interrupt()
            self._current_utterance_handle = None
        
        if hasattr(self, 'avatar') and self.avatar is not None:
            try:
                if hasattr(self.avatar, 'cleanup'):
                    await self.avatar.cleanup()
                elif hasattr(self.avatar, 'aclose'):
                    await self.avatar.aclose()
            except Exception as e:
                logger.error(f"Error while cleaning up avatar: {e}")
            self.avatar = None
        
        if hasattr(self, 'denoise') and self.denoise is not None:
            try:
                await self.denoise.aclose()
            except Exception as e:
                logger.error(f"Error while cleaning up denoise: {e}")
            self.denoise = None
        
        self.agent = None
        self.vision = False
        self.model = None
        self.avatar = None
        self.denoise = None
        self._current_utterance_handle = None
<<<<<<< HEAD
        self.model.current_utterance = None
=======
        if self._vmd_check_task and not self._vmd_check_task.done():
            self._vmd_check_task.cancel()
        self.voice_mail_detector = None
        self._vmd_buffer = ""

>>>>>>> 71675c23
        
        logger.info("Realtime pipeline cleaned up")
        await super().cleanup()

    async def on_user_speech_ended(self, data: dict) -> None:
        """
        Handle agent turn started event
        """
        if self.agent and self.agent.session and self.agent.session.is_background_audio_enabled:
            await self.agent.session.start_thinking_audio()

    async def on_agent_speech_started(self, data: dict) -> None:
        """
        Handle agent speech started event
        """
        if self.agent and self.agent.session and self.agent.session.is_background_audio_enabled:
            await self.agent.session.stop_thinking_audio()

    async def reply_with_context(self, instructions: str, wait_for_playback: bool, handle: UtteranceHandle, frames: list[av.VideoFrame] | None = None) -> None:
        """
        Generate a reply using instructions and optional frames.
        
        Args:
            instructions: Instructions/text to send to the model
            wait_for_playback: If True, wait for playback to complete (for realtime, this is handled by the model)
            handle: UtteranceHandle to track the utterance
            frames: Optional list of VideoFrame objects to include in the reply
        """
        self._current_utterance_handle = handle
        self.model.current_utterance = handle
        
        if frames and hasattr(self.model, 'send_message_with_frames'):
            async with self._vision_lock:
                await self.model.send_message_with_frames(instructions, frames)
        elif hasattr(self.model, 'send_text_message'):
            await self.model.send_text_message(instructions)
        else:
            await self.model.send_message(instructions)<|MERGE_RESOLUTION|>--- conflicted
+++ resolved
@@ -298,15 +298,12 @@
         self.avatar = None
         self.denoise = None
         self._current_utterance_handle = None
-<<<<<<< HEAD
         self.model.current_utterance = None
-=======
         if self._vmd_check_task and not self._vmd_check_task.done():
             self._vmd_check_task.cancel()
         self.voice_mail_detector = None
         self._vmd_buffer = ""
 
->>>>>>> 71675c23
         
         logger.info("Realtime pipeline cleaned up")
         await super().cleanup()
