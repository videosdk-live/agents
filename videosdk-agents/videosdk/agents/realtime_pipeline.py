from __future__ import annotations

from typing import Any, Literal
import asyncio
import av

from .pipeline import Pipeline
from .event_emitter import EventEmitter
from .realtime_base_model import RealtimeBaseModel
from .room.room import VideoSDKHandler
from .agent import Agent
from .job import get_current_job_context

class RealTimePipeline(Pipeline, EventEmitter[Literal["realtime_start", "realtime_end","user_audio_input_data"]]):
    """
    RealTime pipeline implementation that processes data in real-time.
    Inherits from Pipeline base class and adds realtime-specific events.
    """
    
    def __init__(
        self,
        model: RealtimeBaseModel,
        avatar: Any | None = None,
    ) -> None:
        """
        Initialize the realtime pipeline.
        
        Args:
            model: Instance of RealtimeBaseModel to process data
            config: Configuration dictionary with settings like:
                   - response_modalities: List of enabled modalities
                   - silence_threshold_ms: Silence threshold in milliseconds
        """
        self.model = model
        self.model.audio_track = None
        self.agent = None
<<<<<<< HEAD
=======
        self.avatar = avatar
>>>>>>> 8ab986c0
        super().__init__()
    
    def set_agent(self, agent: Agent) -> None:
        self.agent = agent
        if hasattr(self.model, 'set_agent'):
            self.model.set_agent(agent)

    def _configure_components(self) -> None:
        """Configure pipeline components with the loop"""
<<<<<<< HEAD
        if self.loop and self.audio_track:
            self.model.loop = self.loop
            self.model.audio_track = self.audio_track
=======
        if self.loop:
            self.model.loop = self.loop
            job_context = get_current_job_context()
            if self.avatar and job_context and job_context.room:
                self.model.audio_track = getattr(job_context.room, 'agent_audio_track', None) or job_context.room.audio_track
            elif self.audio_track:
                self.model.audio_track = self.audio_track
>>>>>>> 8ab986c0

    async def start(self, **kwargs: Any) -> None:
        """
        Start the realtime pipeline processing.
        Overrides the abstract start method from Pipeline base class.
        
        Args:
            **kwargs: Additional arguments for pipeline configuration
        """
        await self.model.connect()

    async def send_message(self, message: str) -> None:
        """
        Send a message through the realtime model.
        Delegates to the model's send_message implementation.
        """

        await self.model.send_message(message)

    async def send_text_message(self, message: str) -> None:
        """
        Send a text message through the realtime model.
        This method specifically handles text-only input when modalities is ["text"].
        """
        if hasattr(self.model, 'send_text_message'):
            await self.model.send_text_message(message)
        else:
            await self.model.send_message(message)
    
    async def on_audio_delta(self, audio_data: bytes):
        """
        Handle incoming audio data from the user
        """
        await self.model.handle_audio_input(audio_data)

    async def on_video_delta(self, video_data: av.VideoFrame):
        """
        Handle incoming video data from the user
        The model's handle_video_input is now expected to handle the av.VideoFrame.
        """
        if self.vision and hasattr(self.model, 'handle_video_input'):
            await self.model.handle_video_input(video_data)

    async def leave(self) -> None:
        """
        Leave the realtime pipeline.
        """
        if self.room is not None:
            await self.room.leave()

    async def cleanup(self):
        """Cleanup resources"""
        if hasattr(self, 'room') and self.room is not None:
            await self.room.leave()
            if hasattr(self.room, 'cleanup'):
                await self.room.cleanup()
        if hasattr(self, 'model'):
            await self.model.aclose()<|MERGE_RESOLUTION|>--- conflicted
+++ resolved
@@ -34,10 +34,7 @@
         self.model = model
         self.model.audio_track = None
         self.agent = None
-<<<<<<< HEAD
-=======
         self.avatar = avatar
->>>>>>> 8ab986c0
         super().__init__()
     
     def set_agent(self, agent: Agent) -> None:
@@ -47,11 +44,6 @@
 
     def _configure_components(self) -> None:
         """Configure pipeline components with the loop"""
-<<<<<<< HEAD
-        if self.loop and self.audio_track:
-            self.model.loop = self.loop
-            self.model.audio_track = self.audio_track
-=======
         if self.loop:
             self.model.loop = self.loop
             job_context = get_current_job_context()
@@ -59,7 +51,6 @@
                 self.model.audio_track = getattr(job_context.room, 'agent_audio_track', None) or job_context.room.audio_track
             elif self.audio_track:
                 self.model.audio_track = self.audio_track
->>>>>>> 8ab986c0
 
     async def start(self, **kwargs: Any) -> None:
         """
