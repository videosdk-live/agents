[build-system]
requires = ["hatchling"]
build-backend = "hatchling.build"

[project]
name = "videosdk-agents"
dynamic = ["version"]
description = "Video SDK Agents"
readme = "README.md"
requires-python = ">=3.11"
authors = [{ name = "videosdk" }]
keywords = ["video", "audio", "ai", "agents", "videosdk", "webrtc", "realtime"]
classifiers = [
    "Intended Audience :: Developers",
    "Development Status :: 4 - Beta",
    "Intended Audience :: Developers",
    "Topic :: Communications :: Conferencing",
    "Topic :: Multimedia :: Sound/Audio",
    "Topic :: Multimedia :: Video",
    "Topic :: Scientific/Engineering :: Artificial Intelligence",
]
dependencies = [
    "uvicorn",
    "videosdk>=0.1.0",
    "numpy",
    "httpx",
    "librosa",
    "aiohttp",
    "openai",
    "av",
    "python-dotenv",
    "pyee==11.1.0",
    "grpcio",
    "protobuf",
    "docstring_parser",
    "google-genai",
    "pydantic>=2.0,<3",
<<<<<<< HEAD
    "requests>=2.25.0",
    "rich>=10.0.0",
    "click>=8.0.0",
=======
    "scipy>=1.11.0",
    "mcp",
>>>>>>> 769e0f5b
]


[project.scripts]
videosdk = "videosdk.agents.cli:main"

[project.optional-dependencies]
openai = ["videosdk-plugins-openai>=0.0.8"]
google = ["videosdk-plugins-google>=0.0.6"]
aws = ["videosdk-plugins-aws>=0.0.5"]
deepgram = ["videosdk-plugins-deepgram>=0.0.3"]
elevenlabs = ["videosdk-plugins-elevenlabs>=0.0.2"]
silero = ["videosdk-plugins-silero>=0.0.2"]
turn-detector = ["videosdk-plugins-turn-detector>=0.0.2"]
sarvamai = ["videosdk-plugins-sarvamai>=0.0.1"]


[tool.hatch.version]
path = "videosdk/agents/version.py"

[tool.hatch.build.targets.wheel]
packages = ["videosdk"]
include = ["videosdk/agents/resources/*"]

[tool.hatch.build.targets.sdist]
include = ["/videosdk"]

[tool.hatch.metadata]
allow-direct-references = true<|MERGE_RESOLUTION|>--- conflicted
+++ resolved
@@ -35,14 +35,11 @@
     "docstring_parser",
     "google-genai",
     "pydantic>=2.0,<3",
-<<<<<<< HEAD
     "requests>=2.25.0",
     "rich>=10.0.0",
     "click>=8.0.0",
-=======
     "scipy>=1.11.0",
     "mcp",
->>>>>>> 769e0f5b
 ]
 
 
