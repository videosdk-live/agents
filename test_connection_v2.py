import asyncio
import os
import pathlib
import sys
import logging
import aiohttp
from videosdk.agents import Agent, AgentSession, RealTimePipeline, function_tool
from videosdk.agents.mcp.mcp_manager import MCPToolManager
from videosdk.agents.mcp.mcp_server import MCPServerStdio,MCPServerHTTP
from videosdk.plugins.aws import NovaSonicRealtime, NovaSonicConfig
from videosdk.plugins.google import GeminiRealtime, GeminiLiveConfig
from videosdk.plugins.openai import OpenAIRealtime, OpenAIRealtimeConfig
from openai.types.beta.realtime.session import  TurnDetection

# Suppress all external library logging
logging.getLogger().setLevel(logging.CRITICAL)


@function_tool
async def get_weather(latitude: str, longitude: str):
    """Called when the user asks about the weather.
    do not ask user for latitude and longitude, estimate it.

    Args:
        latitude: The latitude of the location
        longitude: The longitude of the location
    """
    url = f"https://api.open-meteo.com/v1/forecast?latitude={latitude}&longitude={longitude}&current=temperature_2m"
    async with aiohttp.ClientSession() as session:
        async with session.get(url) as response:
            if response.status == 200:
                data = await response.json()
                return {
                    "temperature": data["current"]["temperature_2m"],
                    "temperature_unit": "Celsius",
                }
            else:
                raise Exception(f"Failed to get weather data, status code: {response.status}")


class MyVoiceAgent(Agent):
    def __init__(self):
        current_dir = pathlib.Path(__file__).parent
        possible_paths = [
            current_dir / "examples" / "mcp_server_example.py",
            current_dir.parent / "examples" / "mcp_server_example.py",
            current_dir / "mcp_server_example.py"
        ]

        spath = [
            current_dir / "examples" / "mcp_current_time_example.py",
            current_dir.parent / "examples" / "mcp_current_time_example.py",
            current_dir / "mcp_current_time_example.py"
        ]


        mcp_server_path = next((p for p in possible_paths if p.exists()), None)
        mcp_current_time_path = next((p for p in spath if p.exists()), None)

        if not mcp_server_path:
            for path in possible_paths:
                print(f"MCP server example not found. Checked path: {path}")
            raise Exception("MCP server example not found")
        
        if not mcp_current_time_path:
            for path in spath:
                print(f"MCP current time example not found. Checked path: {path}")
            raise Exception("MCP current time example not found")

        super().__init__(
            instructions=""" You are a helpful voice assistant that can answer questions and help with tasks. """,
            tools=[get_weather],
            mcp_servers=[
                MCPServerStdio(
                    command=sys.executable,
                    args=[str(mcp_server_path)],
                    client_session_timeout_seconds=30
                ),
                MCPServerStdio(
                    command=sys.executable,
                    args=[str(mcp_current_time_path)],
                    client_session_timeout_seconds=30
                ),
                MCPServerHTTP(
                    url="https://mcp.zapier.com/api/mcp/s/ODk5ODA5OTctMDM2Ny00ZDEyLTk2NjctNDQ4NDE3MDI5MjA3OjE3MzQ5NjE3LTg0MjQtNDJhZC1iOWJkLTE2OTBmMmRkYzI0ZQ==/mcp",
                    client_session_timeout_seconds=30
                )
            ]
        )

    async def on_enter(self) -> None:
        await self.session.say("Hello, how can I help you today?")

    async def on_exit(self) -> None:
        await self.session.say("Goodbye!")

    @function_tool
    async def get_horoscope(self, sign: str) -> dict:
        horoscopes = {
            "Aries": "Today is your lucky day!",
            "Taurus": "Focus on your goals today.",
            "Gemini": "Communication will be important today.",
        }
        return {
            "sign": sign,
            "horoscope": horoscopes.get(sign, "The stars are aligned for you today!"),
        }

    @function_tool
    async def end_call(self) -> None:
        await self.session.say("Goodbye!")
        await asyncio.sleep(1)
        await self.session.leave()


async def main(context: dict):
    

    # model = OpenAIRealtime(
    #     model="gpt-4o-realtime-preview",
    #     config=OpenAIRealtimeConfig(
    #         voice="alloy", # alloy, ash, ballad, coral, echo, fable, onyx, nova, sage, shimmer, and verse
    #         modalities=["text", "audio"],
    #         turn_detection=TurnDetection(
    #             type="server_vad",
    #             threshold=0.5,
    #             prefix_padding_ms=300,
    #             silence_duration_ms=200,
    #         ),
    #         tool_choice="auto"
    #     )
    # )

    model = GeminiRealtime(
        model="gemini-2.0-flash-live-001",
        config=GeminiLiveConfig(
            voice="Leda", # Puck, Charon, Kore, Fenrir, Aoede, Leda, Orus, and Zephyr.
            response_modalities=["AUDIO"]
        )
    )

    # model = NovaSonicRealtime(
    #     model="amazon.nova-sonic-v1:0",
    #     config=NovaSonicConfig(
    #         voice="tiffany",
    #         temperature=0.7,
    #         top_p=0.9,
    #         max_tokens=1024
    #     )
    # )

    pipeline = RealTimePipeline(model=model)
    agent = MyVoiceAgent()

    session = AgentSession(
        agent=agent,
        pipeline=pipeline,
        context=context
    )

    try:
        await session.start()
        print("Voice session started. Awaiting interaction...")
        await asyncio.Event().wait()
    except KeyboardInterrupt:
        print("Shutting down...")
    finally:
        await session.close()
        await pipeline.cleanup()


if __name__ == "__main__":
    def make_context():
<<<<<<< HEAD
        return {"meetingId": "s87z-lvsj-riwb", "name": "Sandbox Agent"}
=======
        return {"meetingId": "obsk-dfh0-qmyb", "name": "VideoSDK Voice Agent"}
>>>>>>> c60515b2

    asyncio.run(main(context=make_context()))<|MERGE_RESOLUTION|>--- conflicted
+++ resolved
@@ -171,10 +171,6 @@
 
 if __name__ == "__main__":
     def make_context():
-<<<<<<< HEAD
         return {"meetingId": "s87z-lvsj-riwb", "name": "Sandbox Agent"}
-=======
-        return {"meetingId": "obsk-dfh0-qmyb", "name": "VideoSDK Voice Agent"}
->>>>>>> c60515b2
 
     asyncio.run(main(context=make_context()))