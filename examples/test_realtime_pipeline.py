# This test script is used to test realtime pipeline.

import asyncio
import os
import pathlib
import sys
import logging
import aiohttp
from typing import Optional
from videosdk import PubSubPublishConfig, PubSubSubscribeConfig
from videosdk.agents import Agent, AgentSession, RealTimePipeline, function_tool, MCPServerStdio, MCPServerHTTP, WorkerJob, JobContext, RoomOptions
from videosdk.plugins.aws import NovaSonicRealtime, NovaSonicConfig
from videosdk.plugins.google import GeminiRealtime, GeminiLiveConfig
from videosdk.plugins.openai import OpenAIRealtime, OpenAIRealtimeConfig
from openai.types.beta.realtime.session import  TurnDetection
from videosdk.plugins.simli import SimliAvatar,SimliConfig

logging.getLogger().setLevel(logging.CRITICAL)


@function_tool
async def get_weather(latitude: str, longitude: str):
    """Called when the user asks about the weather.
    do not ask user for latitude and longitude, estimate it.

    Args:
        latitude: The latitude of the location
        longitude: The longitude of the location
    """
    url = f"https://api.open-meteo.com/v1/forecast?latitude={latitude}&longitude={longitude}&current=temperature_2m"
    async with aiohttp.ClientSession() as session:
        async with session.get(url) as response:
            if response.status == 200:
                data = await response.json()
                return {
                    "temperature": data["current"]["temperature_2m"],
                    "temperature_unit": "Celsius",
                }
            else:
                raise Exception(f"Failed to get weather data, status code: {response.status}")


class MyVoiceAgent(Agent):
    def __init__(self, ctx: Optional[JobContext] = None):
        current_dir = pathlib.Path(__file__).parent
        mcp_server_path = current_dir / "mcp_server_examples" / "mcp_server_example.py"
        mcp_current_time_path = current_dir / "mcp_server_examples" / "mcp_current_time_example.py"

        if not mcp_server_path.exists():
            print(f"MCP server example not found at: {mcp_server_path}")
            raise Exception("MCP server example not found")
        
        if not mcp_current_time_path.exists():
            print(f"MCP current time example not found at: {mcp_current_time_path}")
            raise Exception("MCP current time example not found")

        super().__init__(
            instructions=""" You are a helpful voice assistant that can answer questions and help with tasks. """,
            tools=[get_weather],
            mcp_servers=[
                MCPServerStdio(
                    command=sys.executable,
                    args=[str(mcp_server_path)],
                    client_session_timeout_seconds=30
                ),
                MCPServerStdio(
                    command=sys.executable,
                    args=[str(mcp_current_time_path)],
                    client_session_timeout_seconds=30
                ),
<<<<<<< HEAD
                MCPServerHTTP(
                    url="YOUR_ZAPIER_MCP_SERVER_URL",
                    client_session_timeout_seconds=30
                )
=======
                # MCPServerHTTP(
                #     url="YOUR_ZAPIER_MCP_SERVER_URL",
                #     client_session_timeout_seconds=30
                # )
>>>>>>> d1099cb5
            ]
        )
        self.ctx = ctx

    async def on_enter(self) -> None:
        await self.session.say("Hello, how can I help you today?")

    async def on_exit(self) -> None:
        await self.session.say("Goodbye!")
    
    @function_tool
    async def send_pubsub_message(self, message: str):
        """Send a message to the pubsub topic CHAT_MESSAGE"""
        publish_config = PubSubPublishConfig(
            topic="CHAT_MESSAGE",
            message=message
        )
        await self.ctx.room.publish_to_pubsub(publish_config)
        return "Message sent to pubsub topic CHAT_MESSAGE"

    @function_tool
    async def get_horoscope(self, sign: str) -> dict:
        horoscopes = {
            "Aries": "Today is your lucky day!",
            "Taurus": "Focus on your goals today.",
            "Gemini": "Communication will be important today.",
        }
        return {
            "sign": sign,
            "horoscope": horoscopes.get(sign, "The stars are aligned for you today!"),
        }

    # @function_tool
    # async def end_call(self) -> None:
    #     await self.session.say("Goodbye!")
    #     await asyncio.sleep(1)
    #     await self.session.leave()
        
def on_pubsub_message(message):
    print("Pubsub message received:", message)


async def entrypoint(ctx: JobContext):
    

    # model = OpenAIRealtime(
    #     model="gpt-4o-realtime-preview",
    #     config=OpenAIRealtimeConfig(
    #         voice="alloy", # alloy, ash, ballad, coral, echo, fable, onyx, nova, sage, shimmer, and verse
    #         modalities=["text", "audio"],
    #         turn_detection=TurnDetection(
    #             type="server_vad",
    #             threshold=0.5,
    #             prefix_padding_ms=300,
    #             silence_duration_ms=200,
    #         ),
    #         tool_choice="auto"
    #     )
    # )

    model = GeminiRealtime(
        model="gemini-2.0-flash-live-001",
        config=GeminiLiveConfig(
            voice="Leda", # Puck, Charon, Kore, Fenrir, Aoede, Leda, Orus, and Zephyr.
            response_modalities=["AUDIO"]
        )
    )

    # model = GeminiRealtime(
    #     model="gemini-2.0-flash-live-001",
    #     config=GeminiLiveConfig(
    #         voice="Leda", # Puck, Charon, Kore, Fenrir, Aoede, Leda, Orus, and Zephyr.
    #         response_modalities=["AUDIO"]
    #     )
    # )

    # model = NovaSonicRealtime(
    #     model="amazon.nova-sonic-v1:0",
    #     config=NovaSonicConfig(
    #         voice="tiffany",
    #         temperature=0.7,
    #         top_p=0.9,
    #         max_tokens=1024
    #     )
    # )

<<<<<<< HEAD
    pipeline = RealTimePipeline(model=model)
=======
    # Simli avatar
    simli_config = SimliConfig(
        apiKey=os.getenv("SIMLI_API_KEY")
    )
    avatar = SimliAvatar(simli_config)
    pipeline = RealTimePipeline(model=model, avatar=avatar)
>>>>>>> d1099cb5
    agent = MyVoiceAgent(ctx)

    
    session = AgentSession(
        agent=agent,
        pipeline=pipeline,
    )
    
        
    async def cleanup_session():
        print("Cleaning up session...")
    
    ctx.add_shutdown_callback(cleanup_session)

    try:
        await ctx.connect()
        print("Waiting for participant...")
        await ctx.room.wait_for_participant()
        print("Participant joined")
        await session.start()
        print("Voice session started. Awaiting interaction...")
        subscribe_config = PubSubSubscribeConfig(
            topic="CHAT_MESSAGE",
            cb=on_pubsub_message
        )
        await ctx.room.subscribe_to_pubsub(subscribe_config)
        await asyncio.Event().wait()
    except KeyboardInterrupt:
        print("Shutting down...")
    finally:
        await session.close()
        await ctx.shutdown()

def make_context() -> JobContext:
    room_options = RoomOptions(room_id="<meeting_id>", name="Sandbox Agent", playground=True)
    
    return JobContext(
        room_options=room_options
        )


if __name__ == "__main__":

    job = WorkerJob(entrypoint=entrypoint, jobctx=make_context)
    job.start()<|MERGE_RESOLUTION|>--- conflicted
+++ resolved
@@ -68,17 +68,10 @@
                     args=[str(mcp_current_time_path)],
                     client_session_timeout_seconds=30
                 ),
-<<<<<<< HEAD
                 MCPServerHTTP(
                     url="YOUR_ZAPIER_MCP_SERVER_URL",
                     client_session_timeout_seconds=30
                 )
-=======
-                # MCPServerHTTP(
-                #     url="YOUR_ZAPIER_MCP_SERVER_URL",
-                #     client_session_timeout_seconds=30
-                # )
->>>>>>> d1099cb5
             ]
         )
         self.ctx = ctx
@@ -165,16 +158,12 @@
     #     )
     # )
 
-<<<<<<< HEAD
-    pipeline = RealTimePipeline(model=model)
-=======
     # Simli avatar
     simli_config = SimliConfig(
         apiKey=os.getenv("SIMLI_API_KEY")
     )
     avatar = SimliAvatar(simli_config)
     pipeline = RealTimePipeline(model=model, avatar=avatar)
->>>>>>> d1099cb5
     agent = MyVoiceAgent(ctx)
 
     
