# This test script is used to test cascading pipeline.
import asyncio
import os
from typing import AsyncIterator, Optional
from videosdk import PubSubPublishConfig, PubSubSubscribeConfig
from videosdk.agents import Agent, AgentSession, CascadingPipeline, function_tool, WorkerJob, MCPServerStdio, MCPServerHTTP, ConversationFlow, ChatRole, JobContext, RoomOptions
from videosdk.plugins.openai import OpenAILLM, OpenAISTT, OpenAITTS
from videosdk.plugins.google import GoogleTTS,GoogleVoiceConfig,GoogleLLM, GoogleSTT
from videosdk.plugins.deepgram import DeepgramSTT
from videosdk.plugins.silero import SileroVAD
from videosdk.plugins.turn_detector import TurnDetector, pre_download_model
from videosdk.plugins.elevenlabs import ElevenLabsTTS
from videosdk.plugins.sarvamai import SarvamAITTS, SarvamAILLM,SarvamAISTT
from videosdk.plugins.cartesia import CartesiaTTS, CartesiaSTT
from videosdk.plugins.smallestai import SmallestAITTS
from videosdk.plugins.resemble import ResembleTTS
from videosdk.plugins.inworldai import InworldAITTS
from videosdk.plugins.lmnt import LMNTTTS
from videosdk.plugins.cerebras import CerebrasLLM
from videosdk.plugins.aws import AWSPollyTTS
from videosdk.plugins.neuphonic import NeuphonicTTS
from videosdk.plugins.anthropic import AnthropicLLM

import logging
import pathlib
import sys
import aiohttp

logging.getLogger().setLevel(logging.CRITICAL)

pre_download_model()

@function_tool
async def get_weather(
    latitude: str,
    longitude: str,
):
        """Called when the user asks about the weather. This function will return the weather for
        the given location. When given a location, please estimate the latitude and longitude of the
        location and do not ask the user for them.

        Args:
            latitude: The latitude of the location
            longitude: The longitude of the location
        """
        print("###Getting weather for", latitude, longitude)
        # logger.info(f"getting weather for {latitude}, {longitude}")
        url = f"https://api.open-meteo.com/v1/forecast?latitude={latitude}&longitude={longitude}&current=temperature_2m"
        weather_data = {}
        async with aiohttp.ClientSession() as session:
            async with session.get(url) as response:
                if response.status == 200:
                    data = await response.json()
                    print("###Weather data", data)
                    weather_data = {
                        "temperature": data["current"]["temperature_2m"],
                        "temperature_unit": "Celsius",
                    }
                else:
                    raise Exception(
                        f"Failed to get weather data, status code: {response.status}"
                    )

        return weather_data


class MyVoiceAgent(Agent):
    def __init__(self, ctx: Optional[JobContext] = None):
        current_dir = pathlib.Path(__file__).parent
        mcp_server_path = current_dir / "mcp_server_examples" / "mcp_server_example.py"
        mcp_current_time_path = current_dir / "mcp_server_examples" / "mcp_current_time_example.py"

        if not mcp_server_path.exists():
            print(f"MCP server example not found at: {mcp_server_path}")
            raise Exception("MCP server example not found")
        
        if not mcp_current_time_path.exists():
            print(f"MCP current time example not found at: {mcp_current_time_path}")
            raise Exception("MCP current time example not found")
        super().__init__(
            instructions="You are a helpful voice assistant that can answer questions and help with tasks and help with horoscopes and weather.",
            tools=[get_weather],
            mcp_servers=[
                MCPServerStdio(
                    command=sys.executable,
                    args=[str(mcp_server_path)],
                    client_session_timeout_seconds=30
                ),
                MCPServerStdio(
                    command=sys.executable,
                    args=[str(mcp_current_time_path)],
                    client_session_timeout_seconds=30
                ),
                MCPServerHTTP(
                    url="YOUR_ZAPIER_MCP_SERVER_URL",
                    client_session_timeout_seconds=30
                )
            ]
        )
        self.ctx = ctx
        
    async def on_enter(self) -> None:
        await self.session.say("Hello, how can I help you today?")
    
    async def on_exit(self) -> None:
        await self.session.say("Goodbye!")
        
    # # Static test function
    @function_tool
    async def get_horoscope(self, sign: str) -> dict:
        """Get today's horoscope for a given zodiac sign.

        Args:
            sign: The zodiac sign (e.g., Aries, Taurus, Gemini, etc.)
        """
        horoscopes = {
            "Aries": "Today is your lucky day!",
            "Taurus": "Focus on your goals today.",
            "Gemini": "Communication will be important today.",
        }
        return {
            "sign": sign,
            "horoscope": horoscopes.get(sign, "The stars are aligned for you today!"),
        }
        
    @function_tool
    async def send_pubsub_message(self, message: str):
        """Send a message to the pubsub topic CHAT_MESSAGE"""
        publish_config = PubSubPublishConfig(
            topic="CHAT_MESSAGE",
            message=message
        )
        await self.ctx.room.publish_to_pubsub(publish_config)
        return "Message sent to pubsub topic CHAT_MESSAGE"
    
class MyConversationFlow(ConversationFlow):
    def __init__(self, agent, stt=None, llm=None, tts=None):
        super().__init__(agent, stt, llm, tts)

    async def run(self, transcript: str) -> AsyncIterator[str]:
        """Main conversation loop: handle a user turn."""
        await self.on_turn_start(transcript)

        processed_transcript = transcript.lower().strip()
        self.agent.chat_context.add_message(role=ChatRole.USER, content=processed_transcript)
        
        async for response_chunk in self.process_with_llm():
            yield response_chunk

        await self.on_turn_end()

    async def on_turn_start(self, transcript: str) -> None:
        """Called at the start of a user turn."""
        self.is_turn_active = True

    async def on_turn_end(self) -> None:
        """Called at the end of a user turn."""
        self.is_turn_active = False

def on_pubsub_message(message):
    print("Pubsub message received:", message)


async def entrypoint(ctx: JobContext):
    
    agent = MyVoiceAgent(ctx)
    conversation_flow = MyConversationFlow(agent)

    pipeline = CascadingPipeline(
        # STT Based Providers 
        # stt= DeepgramSTT(api_key=os.getenv("DEEPGRAM_API_KEY")),
        # stt=CartesiaSTT(api_key=os.getenv("CARTESIA_API_KEY")),
       
        # OpenAI - All Three 
        # stt= OpenAISTT(api_key=os.getenv("OPENAI_API_KEY")),
        # llm=OpenAILLM(api_key=os.getenv("OPENAI_API_KEY")),
        # tts=OpenAITTS(api_key=os.getenv("OPENAI_API_KEY")),

        # Google - All Three 
<<<<<<< HEAD
        # stt = GoogleSTT( model="latest_long"),
        # llm=GoogleLLM(api_key=os.getenv("GOOGLE_API_KEY")),
        # tts=GoogleTTS(api_key=os.getenv("GOOGLE_API_KEY")),
=======
        stt = GoogleSTT( model="latest_long"),
        llm=GoogleLLM(api_key=os.getenv("GOOGLE_API_KEY")),
        tts=GoogleTTS(api_key=os.getenv("GOOGLE_API_KEY")),
>>>>>>> b697760a
        
        # SarvamAI - All Three 
        # stt=SarvamAISTT(api_key=os.getenv("SARVAMAI_API_KEY")),
        # llm=SarvamAILLM(api_key=os.getenv("SARVAMAI_API_KEY")),
        # tts=SarvamAITTS(api_key=os.getenv("SARVAMAI_API_KEY")),

        # LLM Based Providers 
        # llm=CerebrasLLM(api_key=os.getenv("CEREBRAS_API_KEY")),
        llm=AnthropicLLM(api_key=os.getenv("ANTHROPIC_API_KEY")),

        # TTS Based Providers 
        # tts=ElevenLabsTTS(api_key=os.getenv("ELEVENLABS_API_KEY")),
        # tts=CartesiaTTS(api_key=os.getenv("CARTESIA_API_KEY")),
        # tts=SmallestAITTS(api_key=os.getenv("SMALLESTAI_API_KEY")),
        # tts=ResembleTTS(api_key=os.getenv("RESEMBLE_API_KEY")),
        tts=AWSPollyTTS(api_key=os.getenv("AWS_API_KEY")),
        # tts=NeuphonicTTS(api_key=os.getenv("NEUPHONIC_API_KEY")),
        # tts=InworldAITTS(api_key=os.getenv("INWORLD_API_KEY")),
        # tts=LMNTTTS(api_key=os.getenv("LMNT_API_KEY")),

        vad=SileroVAD(),
        turn_detector=TurnDetector(threshold=0.8)
    )
    session = AgentSession(
        agent=agent, 
        pipeline=pipeline,
        conversation_flow=conversation_flow,
    )
    
    async def cleanup_session():
        print("Cleaning up session...")
    
    ctx.add_shutdown_callback(cleanup_session)

    try:
        await ctx.connect()
        print("Waiting for participant...")
        await ctx.room.wait_for_participant()
        print("Participant joined")
        await session.start()
        print("Connection established. Press Ctrl+C to exit.")
        
        subscribe_config = PubSubSubscribeConfig(
            topic="CHAT",
            cb=on_pubsub_message
        )
        await ctx.room.subscribe_to_pubsub(subscribe_config)
        await asyncio.Event().wait()
    except KeyboardInterrupt:
        print("\nShutting down gracefully...")
    finally:
        await session.close()
        await ctx.shutdown()

def make_context() -> JobContext:
    room_options = RoomOptions(room_id="<meeting_id>", name="Sandbox Agent", playground=True)
    
    return JobContext(
        room_options=room_options
        )


if __name__ == "__main__":

    job = WorkerJob(entrypoint=entrypoint, jobctx=make_context)
    job.start()<|MERGE_RESOLUTION|>--- conflicted
+++ resolved
@@ -177,15 +177,9 @@
         # tts=OpenAITTS(api_key=os.getenv("OPENAI_API_KEY")),
 
         # Google - All Three 
-<<<<<<< HEAD
-        # stt = GoogleSTT( model="latest_long"),
-        # llm=GoogleLLM(api_key=os.getenv("GOOGLE_API_KEY")),
-        # tts=GoogleTTS(api_key=os.getenv("GOOGLE_API_KEY")),
-=======
         stt = GoogleSTT( model="latest_long"),
         llm=GoogleLLM(api_key=os.getenv("GOOGLE_API_KEY")),
         tts=GoogleTTS(api_key=os.getenv("GOOGLE_API_KEY")),
->>>>>>> b697760a
         
         # SarvamAI - All Three 
         # stt=SarvamAISTT(api_key=os.getenv("SARVAMAI_API_KEY")),
