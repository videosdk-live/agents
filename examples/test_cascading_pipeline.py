--- conflicted
+++ resolved
@@ -13,21 +13,15 @@
 from videosdk.plugins.cartesia import CartesiaTTS, CartesiaSTT
 from videosdk.plugins.smallestai import SmallestAITTS
 from videosdk.plugins.resemble import ResembleTTS
-import logging
-import pathlib
-import sys
-<<<<<<< HEAD
-from videosdk.plugins.turn_detector import TurnDetector, pre_download_model
-# from videosdk.plugins.elevenlabs import ElevenLabsTTS
-# from videosdk.plugins.sarvamai import SarvamAITTS, SarvamAILLM,SarvamAISTT
 from videosdk.plugins.inworldai import InworldAITTS
 from videosdk.plugins.lmnt import LMNTTTS
 from videosdk.plugins.cerebras import CerebrasLLM
 from videosdk.plugins.aws import AWSPollyTTS
 from videosdk.plugins.neuphonic import NeuphonicTTS
-=======
+import logging
+import pathlib
+import sys
 import aiohttp
->>>>>>> ec5eee01
 
 logger = logging.getLogger(__name__)
 
@@ -156,14 +150,6 @@
     agent = MyVoiceAgent()
     conversation_flow = MyConversationFlow(agent)
     pipeline = CascadingPipeline(
-<<<<<<< HEAD
-        # stt= DeepgramSTT(api_key=os.getenv("DEEPGRAM_API_KEY")),
-        # stt= OpenAISTT(api_key=os.getenv("OPENAI_API_KEY")),
-        # llm=OpenAILLM(api_key=os.getenv("OPENAI_API_KEY")),
-        # tts=OpenAITTS(api_key=os.getenv("OPENAI_API_KEY")),
-        # tts=ElevenLabsTTS(api_key=os.getenv("ELEVENLABS_API_KEY")),
-        stt = GoogleSTT( model="latest_long"),
-=======
         # STT Based Providers 
         stt= DeepgramSTT(api_key=os.getenv("DEEPGRAM_API_KEY")),
         # stt=CartesiaSTT(api_key=os.getenv("CARTESIA_API_KEY")),
@@ -175,7 +161,6 @@
 
         # Google - All Three 
         # stt = GoogleSTT( model="latest_long"),
->>>>>>> ec5eee01
         llm=GoogleLLM(api_key=os.getenv("GOOGLE_API_KEY")),
         # tts=GoogleTTS(api_key=os.getenv("GOOGLE_API_KEY")),
         
@@ -183,23 +168,20 @@
         # stt=SarvamAISTT(api_key=os.getenv("SARVAMAI_API_KEY")),
         # llm=SarvamAILLM(api_key=os.getenv("SARVAMAI_API_KEY")),
         # tts=SarvamAITTS(api_key=os.getenv("SARVAMAI_API_KEY")),
-<<<<<<< HEAD
+
+        # LLM Based Providers 
         # llm=CerebrasLLM(api_key=os.getenv("CEREBRAS_API_KEY")),
-
-        # tts=AWSPollyTTS(api_key=os.getenv("AWS_API_KEY")),
-        # tts=NeuphonicTTS(api_key=os.getenv("NEUPHONIC_API_KEY")),
-        # tts=InworldAITTS(api_key=os.getenv("INWORLD_API_KEY")),
-        tts=LMNTTTS(api_key=os.getenv("LMNT_API_KEY")),
-        
-=======
 
         # TTS Based Providers 
         # tts=ElevenLabsTTS(api_key=os.getenv("ELEVENLABS_API_KEY")),
         # tts=CartesiaTTS(api_key=os.getenv("CARTESIA_API_KEY")),
-        tts=SmallestAITTS(api_key=os.getenv("SMALLESTAI_API_KEY")),
+        # tts=SmallestAITTS(api_key=os.getenv("SMALLESTAI_API_KEY")),
         # tts=ResembleTTS(api_key=os.getenv("RESEMBLE_API_KEY")),
-
->>>>>>> ec5eee01
+        tts=AWSPollyTTS(api_key=os.getenv("AWS_API_KEY")),
+        # tts=NeuphonicTTS(api_key=os.getenv("NEUPHONIC_API_KEY")),
+        # tts=InworldAITTS(api_key=os.getenv("INWORLD_API_KEY")),
+        # tts=LMNTTTS(api_key=os.getenv("LMNT_API_KEY")),
+
         vad=SileroVAD(),
         turn_detector=TurnDetector(threshold=0.8)
     )
