--- conflicted
+++ resolved
@@ -17,11 +17,7 @@
 
 KNOWN_SPEAKERS = {
     "mist": ["river", "storm", "brook", "ember", "iris", "pearl"],
-<<<<<<< HEAD
     "mistv2": ["river", "storm", "brook", "ember", "iris", "pearl"]
-=======
-    "mistv2": ["river", "storm", "brook", "ember", "iris", "pearl"],
->>>>>>> 1d4e4853
 }
 
 
@@ -106,13 +102,7 @@
         try:
             if len(text) > 500:
                 self.emit(
-<<<<<<< HEAD
                     "error", f"Text exceeds 500 character limit. Got {len(text)} characters.")
-=======
-                    "error",
-                    f"Text exceeds 500 character limit. Got {len(text)} characters.",
-                )
->>>>>>> 1d4e4853
                 return
 
             payload = {
@@ -141,27 +131,13 @@
             ) as response:
                 response.raise_for_status()
 
-<<<<<<< HEAD
                 async for chunk in response.aiter_bytes():
                     if chunk:
                         await self._process_audio_chunk(chunk)
-=======
-                audio_data = b""
-                async for chunk in response.aiter_bytes():
-                    if chunk:
-                        audio_data += chunk
-
-                if not audio_data:
-                    self.emit("error", "No audio data received from Rime TTS")
-                    return
-
-                await self._stream_audio_chunks(audio_data)
->>>>>>> 1d4e4853
 
         except httpx.HTTPStatusError as e:
             if e.response.status_code == 401:
                 self.emit(
-<<<<<<< HEAD
                     "error", "Rime TTS authentication failed. Please check your API key.")
             elif e.response.status_code == 400:
                 error_text = e.response.text
@@ -170,37 +146,16 @@
                         KNOWN_SPEAKERS.get(self.model_id, []))
                     self.emit("error", f"Speaker '{self.speaker}' not available for model '{self.model_id}'. "
                               f"Try one of: {available}")
-=======
-                    "error",
-                    "Rime TTS authentication failed. Please check your API key.",
-                )
-            elif e.response.status_code == 400:
-                error_text = e.response.text
-                if "doesn't match list" in error_text:
-                    available = ", ".join(KNOWN_SPEAKERS.get(self.model_id, []))
-                    self.emit(
-                        "error",
-                        f"Speaker '{self.speaker}' not available for model '{self.model_id}'. "
-                        f"Try one of: {available}",
-                    )
->>>>>>> 1d4e4853
                 else:
                     self.emit("error", f"Rime TTS bad request: {error_text}")
             else:
                 self.emit(
-<<<<<<< HEAD
                     "error", f"Rime TTS HTTP error: {e.response.status_code} - {e.response.text}")
-=======
-                    "error",
-                    f"Rime TTS HTTP error: {e.response.status_code} - {e.response.text}",
-                )
->>>>>>> 1d4e4853
             raise
         except Exception as e:
             self.emit("error", f"Rime TTS request failed: {str(e)}")
             raise
 
-<<<<<<< HEAD
     async def _process_audio_chunk(self, audio_chunk: bytes) -> None:
         """Process individual audio chunks in real-time for minimal latency"""
         if not audio_chunk:
@@ -216,41 +171,15 @@
             await self._first_audio_callback()
 
         if self.audio_track and self.loop:
-            self.loop.create_task(
+            asyncio.create_task(
                 self.audio_track.add_new_bytes(processed_chunk))
-=======
-    async def _stream_audio_chunks(self, audio_bytes: bytes) -> None:
-        """Stream audio data in chunks to avoid beeps and ensure smooth playback"""
-        chunk_size = int(self.sampling_rate * RIME_CHANNELS * 2 * 20 / 1000)
-
-        audio_data = self._remove_wav_header(audio_bytes)
-
-        for i in range(0, len(audio_data), chunk_size):
-            chunk = audio_data[i : i + chunk_size]
-
-            if len(chunk) < chunk_size and len(chunk) > 0:
-                padding_needed = chunk_size - len(chunk)
-                chunk += b"\x00" * padding_needed
-
-            if len(chunk) == chunk_size:
-                if not self._first_chunk_sent and self._first_audio_callback:
-                    self._first_chunk_sent = True
-                    await self._first_audio_callback()
-
-                asyncio.create_task(self.audio_track.add_new_bytes(chunk))
-                await asyncio.sleep(0.001)
->>>>>>> 1d4e4853
 
     def _remove_wav_header(self, audio_bytes: bytes) -> bytes:
         """Remove WAV header if present to get raw PCM data"""
         if audio_bytes.startswith(b"RIFF"):
             data_pos = audio_bytes.find(b"data")
             if data_pos != -1:
-<<<<<<< HEAD
                 return audio_bytes[data_pos + 8:]
-=======
-                return audio_bytes[data_pos + 8 :]
->>>>>>> 1d4e4853
 
         return audio_bytes
 
