--- conflicted
+++ resolved
@@ -9,11 +9,7 @@
 import base64
 import time
 from dotenv import load_dotenv
-<<<<<<< HEAD
-from videosdk.agents import CustomAudioStreamTrack, RealtimeBaseModel, build_gemini_schema, is_function_tool, FunctionTool, get_tool_info, global_event_emitter, Agent
-=======
 from videosdk.agents import Agent,CustomAudioStreamTrack, RealtimeBaseModel, build_gemini_schema, is_function_tool, FunctionTool, get_tool_info
->>>>>>> c692db84
 
 from google import genai
 from google.genai.live import AsyncSession
@@ -145,15 +141,6 @@
         self._instructions : str = "You are a helpful voice assistant that can answer questions and help with tasks."
         self.config: GeminiLiveConfig = config or GeminiLiveConfig()
         
-<<<<<<< HEAD
-        # global_event_emitter.on("tools_updated", self._handle_tools_updated)
-        # global_event_emitter.on("instructions_updated", self._handle_instructions_updated)
-
-    def set_agent(self, agent: Agent) -> None:
-        self._instructions = agent.instructions
-        self._tools = agent.tools
-        self.tools_formatted = self._convert_tools_to_gemini_format(self._tools)
-=======
         # self.on("tools_updated", self._handle_tools_updated)
         # self.on("instructions_updated", self._handle_instructions_updated)
 
@@ -161,7 +148,6 @@
         self._instructions = agent.instructions
         self.tools = agent.tools
         self.tools_formatted = self._convert_tools_to_gemini_format(self.tools)
->>>>>>> c692db84
         self.formatted_tools = self.tools_formatted
     
     def _init_client(self, api_key: str | None, service_account_path: str | None):
@@ -409,11 +395,13 @@
                             if server_content.turn_complete and active_response_id:
                                 # Emit completion for text responses with accumulated text
                                 if "TEXT" in self.config.response_modalities:
-<<<<<<< HEAD
                                     global_event_emitter.emit("text_response", {
-=======
+                                        "type": "done",
+                                        "text": accumulated_text
+                                    })
+                                # Emit completion for text responses with accumulated text
+                                if "TEXT" in self.config.response_modalities:
                                     self.emit("text_response", {
->>>>>>> c692db84
                                         "type": "done",
                                         "text": accumulated_text
                                     })
