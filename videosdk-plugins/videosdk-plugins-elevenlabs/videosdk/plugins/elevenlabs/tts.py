from __future__ import annotations

from typing import Any, AsyncIterator, Literal, Optional, Union
import os
import httpx
import asyncio
import json
import aiohttp
import weakref
from dataclasses import dataclass
from videosdk.agents import TTS, segment_text

ELEVENLABS_SAMPLE_RATE = 24000
ELEVENLABS_CHANNELS = 1

DEFAULT_MODEL = "eleven_flash_v2_5"
DEFAULT_VOICE_ID = "EXAVITQu4vr4xnSDxMaL"
API_BASE_URL = "https://api.elevenlabs.io/v1"
WS_INACTIVITY_TIMEOUT = 300


@dataclass
class VoiceSettings:
    stability: float = 0.71
    similarity_boost: float = 0.5
    style: float = 0.0
    use_speaker_boost: bool = True


class ElevenLabsTTS(TTS):
    def __init__(
        self,
        *,
        model: str = DEFAULT_MODEL,
        voice: str = DEFAULT_VOICE_ID,
        speed: float = 1.0,
        api_key: str | None = None,
        response_format: str = "pcm_24000",
        voice_settings: VoiceSettings | None = None,
        base_url: str = API_BASE_URL,
        enable_streaming: bool = True,
        inactivity_timeout: int = WS_INACTIVITY_TIMEOUT,
    ) -> None:
        super().__init__(
            sample_rate=ELEVENLABS_SAMPLE_RATE, num_channels=ELEVENLABS_CHANNELS
        )

        self.model = model
        self.voice = voice
        self.speed = speed
        self.audio_track = None
        self.loop = None
        self.response_format = response_format
        self.base_url = base_url
        self.enable_streaming = enable_streaming
        self.voice_settings = voice_settings or VoiceSettings()
        self.inactivity_timeout = inactivity_timeout
        self._first_chunk_sent = False
        self._ws_session = None
        self._ws_connection = None
        self.api_key = api_key or os.getenv("ELEVENLABS_API_KEY")
        if not self.api_key:
            raise ValueError(
<<<<<<< HEAD
                "ElevenLabs API key must be provided either through api_key parameter or ELEVENLABS_API_KEY environment variable")
=======
                "ElevenLabs API key must be provided either through api_key parameter or ELEVENLABS_API_KEY environment variable"
            )
>>>>>>> 1d4e4853

        self._session = httpx.AsyncClient(
            timeout=httpx.Timeout(connect=15.0, read=30.0,
                                  write=5.0, pool=5.0),
            follow_redirects=True,
        )

        self._streams = weakref.WeakSet()
        self._send_task: asyncio.Task | None = None
        self._recv_task: asyncio.Task | None = None
        self._should_stop = False

    def reset_first_audio_tracking(self) -> None:
        """Reset the first audio tracking state for next TTS task"""
        self._first_chunk_sent = False

<<<<<<< HEAD
=======
    async def _ensure_ws_connection(
        self, voice_id: str
    ) -> aiohttp.ClientWebSocketResponse:
        """Ensure WebSocket connection is established and return it"""
        if self._ws_connection is None or self._ws_connection.closed:

            ws_url = (
                f"wss://api.elevenlabs.io/v1/text-to-speech/{voice_id}/stream-input"
            )

            params = {
                "model_id": self.model,
                "output_format": self.response_format,
            }

            param_string = "&".join([f"{k}={v}" for k, v in params.items()])
            full_ws_url = f"{ws_url}?{param_string}"

            headers = {"xi-api-key": self.api_key}

            self._ws_session = aiohttp.ClientSession()
            self._ws_connection = await self._ws_session.ws_connect(
                full_ws_url, headers=headers
            )

            init_message = {
                "text": " ",
                "voice_settings": {
                    "stability": self.voice_settings.stability,
                    "similarity_boost": self.voice_settings.similarity_boost,
                    "style": self.voice_settings.style,
                    "use_speaker_boost": self.voice_settings.use_speaker_boost,
                },
            }
            await self._ws_connection.send_str(json.dumps(init_message))

        return self._ws_connection

>>>>>>> 1d4e4853
    async def synthesize(
        self,
        text: AsyncIterator[str] | str,
        voice_id: Optional[str] = None,
        **kwargs: Any,
    ) -> None:
        try:
            if not self.audio_track or not self.loop:
                self.emit("error", "Audio track or event loop not set")
                return

            target_voice = voice_id or self.voice
            self._should_stop = False

            if self.enable_streaming:
                await self._stream_synthesis(text, target_voice)
            else:
                if isinstance(text, AsyncIterator):
                    async for segment in segment_text(text):
                        if self._should_stop:
                            break
                        await self._chunked_synthesis(segment, target_voice)
                else:
                    await self._chunked_synthesis(text, target_voice)

        except Exception as e:
            self.emit("error", f"TTS synthesis failed: {str(e)}")

    async def _chunked_synthesis(self, text: str, voice_id: str) -> None:
        """Non-streaming synthesis using the standard API"""
        url = f"{self.base_url}/text-to-speech/{voice_id}/stream"

        params = {
            "model_id": self.model,
            "output_format": self.response_format,
        }

        headers = {
            "xi-api-key": self.api_key,
            "Content-Type": "application/json",
        }

        payload = {
            "text": text,
            "voice_settings": {
                "stability": self.voice_settings.stability,
                "similarity_boost": self.voice_settings.similarity_boost,
                "style": self.voice_settings.style,
                "use_speaker_boost": self.voice_settings.use_speaker_boost,
            },
        }

        try:
            async with self._session.stream(
<<<<<<< HEAD
                "POST",
                url,
                headers=headers,
                json=payload,
                params=params
            ) as response:
                response.raise_for_status()

=======
                "POST", url, headers=headers, json=payload, params=params
            ) as response:
                response.raise_for_status()

                audio_data = b""
>>>>>>> 1d4e4853
                async for chunk in response.aiter_bytes():
                    if self._should_stop:
                        break
                    if chunk:
                        await self._stream_audio_chunks(chunk)

<<<<<<< HEAD
        except httpx.HTTPStatusError as e:
            self.emit(
                "error", f"HTTP error {e.response.status_code}: {e.response.text}")
=======
                if audio_data:
                    await self._stream_audio_chunks(audio_data)

        except httpx.HTTPStatusError as e:
            self.emit(
                "error", f"HTTP error {e.response.status_code}: {e.response.text}"
            )
>>>>>>> 1d4e4853
        except Exception as e:
            self.emit("error", f"Chunked synthesis failed: {str(e)}")

    async def _stream_synthesis(self, text: Union[AsyncIterator[str], str], voice_id: str) -> None:
        """WebSocket-based streaming synthesis"""

<<<<<<< HEAD
        ws_session = None
        ws_connection = None

        try:
            ws_url = f"wss://api.elevenlabs.io/v1/text-to-speech/{voice_id}/stream-input"
            params = {
                "model_id": self.model,
                "output_format": self.response_format,
                "inactivity_timeout": self.inactivity_timeout,
            }
            param_string = "&".join([f"{k}={v}" for k, v in params.items()])
            full_ws_url = f"{ws_url}?{param_string}"

            headers = {"xi-api-key": self.api_key}

            ws_session = aiohttp.ClientSession()
            ws_connection = await asyncio.wait_for(
                ws_session.ws_connect(full_ws_url, headers=headers),
                timeout=10.0
            )

            init_message = {
                "text": " ",
                "voice_settings": {
                    "stability": self.voice_settings.stability,
                    "similarity_boost": self.voice_settings.similarity_boost,
                    "style": self.voice_settings.style,
                    "use_speaker_boost": self.voice_settings.use_speaker_boost,
                },
            }
            await ws_connection.send_str(json.dumps(init_message))

            self._send_task = asyncio.create_task(
                self._send_text_task(ws_connection, text))
            self._recv_task = asyncio.create_task(
                self._receive_audio_task(ws_connection))

            await asyncio.gather(self._send_task, self._recv_task)

        except Exception as e:
            self.emit("error", f"Streaming synthesis failed: {str(e)}")

            if isinstance(text, str):
                await self._chunked_synthesis(text, voice_id)
            else:
                async for segment in segment_text(text):
                    if self._should_stop:
                        break
                    await self._chunked_synthesis(segment, voice_id)

        finally:
            for task in [self._send_task, self._recv_task]:
                if task and not task.done():
                    task.cancel()

            try:
                await asyncio.wait_for(
                    asyncio.gather(
                        *(t for t in [self._send_task, self._recv_task] if t),
                        return_exceptions=True
                    ),
                    timeout=0.3
                )
            except asyncio.TimeoutError:
                pass

            self._send_task = None
            self._recv_task = None

            if ws_connection and not ws_connection.closed:
                await ws_connection.close()
            if ws_session and not ws_session.closed:
                await ws_session.close()

    async def _send_text_task(self, ws_connection: aiohttp.ClientWebSocketResponse, text: Union[AsyncIterator[str], str]) -> None:
        """Task for sending text to WebSocket"""
        try:
            if isinstance(text, str):
                if not self._should_stop:
                    text_message = {"text": f"{text} "}
                    await ws_connection.send_str(json.dumps(text_message))
            else:
                async for chunk in text:
                    if ws_connection.closed or self._should_stop:
=======
        try:
            ws = await self._ensure_ws_connection(voice_id)

            # Send text message
            text_message = {"text": f"{text} "}
            await ws.send_str(json.dumps(text_message))

            # Send end-of-stream message
            eos_message = {"text": ""}
            await ws.send_str(json.dumps(eos_message))

            audio_data = b""
            async for msg in ws:
                if msg.type == aiohttp.WSMsgType.TEXT:
                    data = json.loads(msg.data)
                    if data.get("audio"):
                        import base64

                        audio_chunk = base64.b64decode(data["audio"])
                        audio_data += audio_chunk
                    elif data.get("isFinal"):
>>>>>>> 1d4e4853
                        break

                    chunk_message = {"text": f"{chunk} "}
                    await ws_connection.send_str(json.dumps(chunk_message))

            if not ws_connection.closed and not self._should_stop:
                eos_message = {"text": ""}
                await ws_connection.send_str(json.dumps(eos_message))

        except Exception as e:
            if not self._should_stop:
                self.emit("error", f"Send task error: {str(e)}")
            raise

    async def _receive_audio_task(self, ws_connection: aiohttp.ClientWebSocketResponse) -> None:
        """Task for receiving audio from WebSocket"""
        try:
            while not ws_connection.closed and not self._should_stop:
                try:
                    msg = await ws_connection.receive()

                    if msg.type == aiohttp.WSMsgType.TEXT:
                        data = json.loads(msg.data)

                        if data.get("audio"):
                            import base64
                            audio_chunk = base64.b64decode(data["audio"])
                            if not self._should_stop:
                                await self._stream_audio_chunks(audio_chunk)

                        elif data.get("isFinal"):
                            break

                        elif data.get("error"):
                            self.emit(
                                "error", f"ElevenLabs error: {data['error']}")
                            raise ValueError(
                                f"ElevenLabs error: {data['error']}")

                    elif msg.type == aiohttp.WSMsgType.ERROR:
                        raise ConnectionError(
                            f"WebSocket error: {ws_connection.exception()}")

                    elif msg.type in (aiohttp.WSMsgType.CLOSED, aiohttp.WSMsgType.CLOSE, aiohttp.WSMsgType.CLOSING):
                        break

                except asyncio.TimeoutError:
                    if not self._should_stop:
                        self.emit("error", "WebSocket receive timeout")
                    break

<<<<<<< HEAD
=======
            if audio_data:
                await self._stream_audio_chunks(audio_data)

>>>>>>> 1d4e4853
        except Exception as e:
            if not self._should_stop:
                self.emit("error", f"Receive task error: {str(e)}")
            raise

    async def _stream_audio_chunks(self, audio_bytes: bytes) -> None:
<<<<<<< HEAD
        if not audio_bytes or self._should_stop:
            return

        if not self._first_chunk_sent and hasattr(self, '_first_audio_callback') and self._first_audio_callback:
            self._first_chunk_sent = True
            asyncio.create_task(self._first_audio_callback())

        if self.audio_track and self.loop:
            await self.audio_track.add_new_bytes(audio_bytes)

    async def interrupt(self) -> None:
        """Simple but effective interruption"""
        self._should_stop = True

        if self.audio_track:
            self.audio_track.interrupt()

        for task in [self._send_task, self._recv_task]:
            if task and not task.done():
                task.cancel()

        if self._ws_connection and not self._ws_connection.closed:
            await self._ws_connection.close()
=======
        """Stream audio data in chunks for smooth playback"""
        chunk_size = int(ELEVENLABS_SAMPLE_RATE * ELEVENLABS_CHANNELS * 2 * 20 / 1000)

        for i in range(0, len(audio_bytes), chunk_size):
            chunk = audio_bytes[i : i + chunk_size]

            if len(chunk) < chunk_size and len(chunk) > 0:
                padding_needed = chunk_size - len(chunk)
                chunk += b"\x00" * padding_needed

            if len(chunk) == chunk_size:
                if not self._first_chunk_sent and self._first_audio_callback:
                    self._first_chunk_sent = True
                    await self._first_audio_callback()

                asyncio.create_task(self.audio_track.add_new_bytes(chunk))
                await asyncio.sleep(0.001)
>>>>>>> 1d4e4853

    async def aclose(self) -> None:
        """Cleanup resources"""
        self._should_stop = True

        for task in [self._send_task, self._recv_task]:
            if task and not task.done():
                task.cancel()

        for stream in list(self._streams):
            try:
                await stream.aclose()
            except Exception:
                pass

        self._streams.clear()

        if self._ws_connection and not self._ws_connection.closed:
            await self._ws_connection.close()
        if self._ws_session:
            await self._ws_session.close()
        if self._session:
            await self._session.aclose()
        await super().aclose()<|MERGE_RESOLUTION|>--- conflicted
+++ resolved
@@ -61,12 +61,7 @@
         self.api_key = api_key or os.getenv("ELEVENLABS_API_KEY")
         if not self.api_key:
             raise ValueError(
-<<<<<<< HEAD
                 "ElevenLabs API key must be provided either through api_key parameter or ELEVENLABS_API_KEY environment variable")
-=======
-                "ElevenLabs API key must be provided either through api_key parameter or ELEVENLABS_API_KEY environment variable"
-            )
->>>>>>> 1d4e4853
 
         self._session = httpx.AsyncClient(
             timeout=httpx.Timeout(connect=15.0, read=30.0,
@@ -83,47 +78,6 @@
         """Reset the first audio tracking state for next TTS task"""
         self._first_chunk_sent = False
 
-<<<<<<< HEAD
-=======
-    async def _ensure_ws_connection(
-        self, voice_id: str
-    ) -> aiohttp.ClientWebSocketResponse:
-        """Ensure WebSocket connection is established and return it"""
-        if self._ws_connection is None or self._ws_connection.closed:
-
-            ws_url = (
-                f"wss://api.elevenlabs.io/v1/text-to-speech/{voice_id}/stream-input"
-            )
-
-            params = {
-                "model_id": self.model,
-                "output_format": self.response_format,
-            }
-
-            param_string = "&".join([f"{k}={v}" for k, v in params.items()])
-            full_ws_url = f"{ws_url}?{param_string}"
-
-            headers = {"xi-api-key": self.api_key}
-
-            self._ws_session = aiohttp.ClientSession()
-            self._ws_connection = await self._ws_session.ws_connect(
-                full_ws_url, headers=headers
-            )
-
-            init_message = {
-                "text": " ",
-                "voice_settings": {
-                    "stability": self.voice_settings.stability,
-                    "similarity_boost": self.voice_settings.similarity_boost,
-                    "style": self.voice_settings.style,
-                    "use_speaker_boost": self.voice_settings.use_speaker_boost,
-                },
-            }
-            await self._ws_connection.send_str(json.dumps(init_message))
-
-        return self._ws_connection
-
->>>>>>> 1d4e4853
     async def synthesize(
         self,
         text: AsyncIterator[str] | str,
@@ -178,7 +132,6 @@
 
         try:
             async with self._session.stream(
-<<<<<<< HEAD
                 "POST",
                 url,
                 headers=headers,
@@ -187,39 +140,21 @@
             ) as response:
                 response.raise_for_status()
 
-=======
-                "POST", url, headers=headers, json=payload, params=params
-            ) as response:
-                response.raise_for_status()
-
-                audio_data = b""
->>>>>>> 1d4e4853
                 async for chunk in response.aiter_bytes():
                     if self._should_stop:
                         break
                     if chunk:
                         await self._stream_audio_chunks(chunk)
 
-<<<<<<< HEAD
         except httpx.HTTPStatusError as e:
             self.emit(
                 "error", f"HTTP error {e.response.status_code}: {e.response.text}")
-=======
-                if audio_data:
-                    await self._stream_audio_chunks(audio_data)
-
-        except httpx.HTTPStatusError as e:
-            self.emit(
-                "error", f"HTTP error {e.response.status_code}: {e.response.text}"
-            )
->>>>>>> 1d4e4853
         except Exception as e:
             self.emit("error", f"Chunked synthesis failed: {str(e)}")
 
     async def _stream_synthesis(self, text: Union[AsyncIterator[str], str], voice_id: str) -> None:
         """WebSocket-based streaming synthesis"""
 
-<<<<<<< HEAD
         ws_session = None
         ws_connection = None
 
@@ -304,29 +239,6 @@
             else:
                 async for chunk in text:
                     if ws_connection.closed or self._should_stop:
-=======
-        try:
-            ws = await self._ensure_ws_connection(voice_id)
-
-            # Send text message
-            text_message = {"text": f"{text} "}
-            await ws.send_str(json.dumps(text_message))
-
-            # Send end-of-stream message
-            eos_message = {"text": ""}
-            await ws.send_str(json.dumps(eos_message))
-
-            audio_data = b""
-            async for msg in ws:
-                if msg.type == aiohttp.WSMsgType.TEXT:
-                    data = json.loads(msg.data)
-                    if data.get("audio"):
-                        import base64
-
-                        audio_chunk = base64.b64decode(data["audio"])
-                        audio_data += audio_chunk
-                    elif data.get("isFinal"):
->>>>>>> 1d4e4853
                         break
 
                     chunk_message = {"text": f"{chunk} "}
@@ -378,19 +290,12 @@
                         self.emit("error", "WebSocket receive timeout")
                     break
 
-<<<<<<< HEAD
-=======
-            if audio_data:
-                await self._stream_audio_chunks(audio_data)
-
->>>>>>> 1d4e4853
         except Exception as e:
             if not self._should_stop:
                 self.emit("error", f"Receive task error: {str(e)}")
             raise
 
     async def _stream_audio_chunks(self, audio_bytes: bytes) -> None:
-<<<<<<< HEAD
         if not audio_bytes or self._should_stop:
             return
 
@@ -414,25 +319,6 @@
 
         if self._ws_connection and not self._ws_connection.closed:
             await self._ws_connection.close()
-=======
-        """Stream audio data in chunks for smooth playback"""
-        chunk_size = int(ELEVENLABS_SAMPLE_RATE * ELEVENLABS_CHANNELS * 2 * 20 / 1000)
-
-        for i in range(0, len(audio_bytes), chunk_size):
-            chunk = audio_bytes[i : i + chunk_size]
-
-            if len(chunk) < chunk_size and len(chunk) > 0:
-                padding_needed = chunk_size - len(chunk)
-                chunk += b"\x00" * padding_needed
-
-            if len(chunk) == chunk_size:
-                if not self._first_chunk_sent and self._first_audio_callback:
-                    self._first_chunk_sent = True
-                    await self._first_audio_callback()
-
-                asyncio.create_task(self.audio_track.add_new_bytes(chunk))
-                await asyncio.sleep(0.001)
->>>>>>> 1d4e4853
 
     async def aclose(self) -> None:
         """Cleanup resources"""
