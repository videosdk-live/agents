from __future__ import annotations

import asyncio
import json
import os
from typing import Any, Dict, Optional, Literal, List
from dataclasses import dataclass, field
from urllib.parse import parse_qs, urlencode, urlparse, urlunparse
from dotenv import load_dotenv
import uuid
import base64
import aiohttp
import traceback
from videosdk.agents import (
    FunctionTool,
    is_function_tool,
    get_tool_info,
    build_openai_schema,
    CustomAudioStreamTrack,
    ToolChoice,
    RealtimeBaseModel,
<<<<<<< HEAD
    global_event_emitter,
=======
>>>>>>> c692db84
    Agent
)

load_dotenv()
from openai.types.beta.realtime.session import InputAudioTranscription, TurnDetection

OPENAI_BASE_URL = "https://api.openai.com/v1"
SAMPLE_RATE = 24000
NUM_CHANNELS = 1

DEFAULT_TEMPERATURE = 0.8
DEFAULT_TURN_DETECTION = TurnDetection(
    type="server_vad",
    threshold=0.5,
    prefix_padding_ms=300,
    silence_duration_ms=200,
    create_response=True,
    interrupt_response=True,
)
DEFAULT_INPUT_AUDIO_TRANSCRIPTION = InputAudioTranscription(
    model="gpt-4o-mini-transcribe",
)
DEFAULT_TOOL_CHOICE = "auto"

OpenAIEventTypes = Literal[
    "instructions_updated",
    "tools_updated",
    "text_response"
]
DEFAULT_VOICE = "alloy"
DEFAULT_INPUT_AUDIO_FORMAT = "pcm16"
DEFAULT_OUTPUT_AUDIO_FORMAT = "pcm16"

@dataclass
class OpenAIRealtimeConfig:
    """Configuration for the OpenAI realtime API
    
    Args:
        voice: Voice ID for audio output. Default is 'alloy'
        temperature: Controls randomness in response generation. Higher values (e.g. 0.8) make output more random,
                    lower values make it more deterministic. Default is 0.8
        turn_detection: Configuration for detecting user speech turns. Contains settings for:
                       - type: Detection type ('server_vad')
                       - threshold: Voice activity detection threshold (0.0-1.0)
                       - prefix_padding_ms: Padding before speech start (ms)
                       - silence_duration_ms: Silence duration to mark end (ms)
                       - create_response: Whether to generate response on turn
                       - interrupt_response: Whether to allow interruption
        input_audio_transcription: Configuration for audio transcription. Contains:
                                 - model: Model to use for transcription
        tool_choice: How tools should be selected ('auto' or 'none'). Default is 'auto'
        modalities: List of enabled response types ["text", "audio"]. Default includes both
    """
    voice: str = DEFAULT_VOICE
    temperature: float = DEFAULT_TEMPERATURE
    turn_detection: TurnDetection | None = field(default_factory=lambda: DEFAULT_TURN_DETECTION)
    input_audio_transcription: InputAudioTranscription | None = field(default_factory=lambda: DEFAULT_INPUT_AUDIO_TRANSCRIPTION)
    tool_choice: ToolChoice | None = DEFAULT_TOOL_CHOICE
    modalities: list[str] = field(default_factory=lambda: ["text", "audio"])

@dataclass
class OpenAISession:
    """Represents an OpenAI WebSocket session"""
    ws: aiohttp.ClientWebSocketResponse
    msg_queue: asyncio.Queue[Dict[str, Any]]
    tasks: list[asyncio.Task]

class OpenAIRealtime(RealtimeBaseModel[OpenAIEventTypes]):
    """OpenAI's realtime model implementation."""
    
    def __init__(
        self,
        *,
        model: str,
        config: OpenAIRealtimeConfig | None = None,
        api_key: str | None = None,
        base_url: str | None = None,
    ) -> None:
        """
        Initialize OpenAI realtime model.
        
        Args:
            model: The OpenAI model identifier to use (e.g. 'gpt-4', 'gpt-3.5-turbo')
            config: Optional configuration object for customizing model behavior. Contains settings for:
                   - voice: Voice ID to use for audio output
                   - temperature: Sampling temperature for responses
                   - turn_detection: Settings for detecting user speech turns
                   - input_audio_transcription: Settings for audio transcription
                   - tool_choice: How tools should be selected ('auto' or 'none')
                   - modalities: List of enabled modalities ('text', 'audio')
            api_key: OpenAI API key. If not provided, will attempt to read from OPENAI_API_KEY env var
            base_url: Base URL for OpenAI API. Defaults to 'https://api.openai.com/v1'
        
        Raises:
            ValueError: If no API key is provided and none found in environment variables
        """
        super().__init__()
        self.model = model
        self.api_key = api_key or os.getenv("OPENAI_API_KEY")
        self.base_url = base_url or OPENAI_BASE_URL
        if not self.api_key:
            raise ValueError("OpenAI API key must be provided or set in OPENAI_API_KEY environment variable")
        self._http_session: Optional[aiohttp.ClientSession] = None
        self._session: Optional[OpenAISession] = None
        self._closing = False
        self._instructions: Optional[str] = None
        self._tools: Optional[List[FunctionTool]] = []
        self.loop = None
        self.audio_track: Optional[CustomAudioStreamTrack] = None
        self._formatted_tools: Optional[List[Dict[str, Any]]] = None
        self.config: OpenAIRealtimeConfig = config or OpenAIRealtimeConfig()
<<<<<<< HEAD
        # global_event_emitter.on("instructions_updated", self._handle_instructions_updated)
        # global_event_emitter.on("tools_updated", self._handle_tools_updated) 
        global_event_emitter.on("text_response", self._handle_text_done)
=======
        # self.on("instructions_updated", self._handle_instructions_updated)
        # self.on("tools_updated", self._handle_tools_updated) 
>>>>>>> c692db84

    def set_agent(self, agent: Agent) -> None:
        self._instructions = agent.instructions
        self._tools = agent.tools
        self.tools_formatted = self._format_tools_for_session(self._tools)
<<<<<<< HEAD
        self._formatted_tools = self.tools_formatted 
=======
        self._formatted_tools = self.tools_formatted
>>>>>>> c692db84
    
    async def connect(self) -> None:
        headers = {"Agent": "VideoSDK Agents"}
        headers["Authorization"] = f"Bearer {self.api_key}"
        headers["OpenAI-Beta"] = "realtime=v1"
        
        url = self.process_base_url(self.base_url, self.model)
        
        self._session = await self._create_session(url, headers)
        await self._handle_websocket(self._session)
        await self.send_first_session_update()
        
    async def handle_audio_input(self, audio_data: bytes) -> None:
        """Handle incoming audio data from the user"""
        if self._session and not self._closing and "audio" in self.config.modalities:
            base64_audio_data = base64.b64encode(audio_data).decode("utf-8")
            audio_event = {
                "type": "input_audio_buffer.append",
                "audio": base64_audio_data
            }
            await self.send_event(audio_event)

    async def _ensure_http_session(self) -> aiohttp.ClientSession:
        """Ensure we have an HTTP session"""
        if not self._http_session:
            self._http_session = aiohttp.ClientSession()
        return self._http_session

    async def _create_session(self, url: str, headers: dict) -> OpenAISession:
        """Create a new WebSocket session"""
        
        http_session = await self._ensure_http_session()
        ws = await http_session.ws_connect(url, headers=headers, autoping=True, heartbeat=10, autoclose=False, timeout=30)
        msg_queue: asyncio.Queue = asyncio.Queue()
        tasks: list[asyncio.Task] = []
        
        self._closing = False
        
        return OpenAISession(ws=ws, msg_queue=msg_queue, tasks=tasks)
    
    async def send_message(self, message: str) -> None:
        """Send a message to the OpenAI realtime API"""
        await self.send_event({
            "type": "conversation.item.create",
            "item": {
                "type": "message",
                "role": "assistant",
                "content": [
                    {
                        "type": "text",
                        "text": "Repeat the user's exact message back to them:" + message + "DO NOT ADD ANYTHING ELSE",
                    }
                ]
            }
        })
        await self.create_response()
        
    async def create_response(self) -> None:
        """Create a response to the OpenAI realtime API"""
        if not self._session:
            raise RuntimeError("No active WebSocket session")
            
        # Create response event
        response_event = {
            "type": "response.create",
            "event_id": str(uuid.uuid4()),
            "response": {
                "instructions": self._instructions, 
                "metadata": {
                    "client_event_id": str(uuid.uuid4()) 
                }
            }
        }
        
        # Send the event through our message queue
        await self.send_event(response_event)
        
        # session_update = {
        #     "type": "session.update",
        #     "session": {
        #         "instructions": self._instructions
        #     }
        # }
        
        # await self.send_event(session_update)

    async def _handle_websocket(self, session: OpenAISession) -> None:
        """Start WebSocket send/receive tasks"""
        session.tasks.extend([
            asyncio.create_task(self._send_loop(session), name="send_loop"),
            asyncio.create_task(self._receive_loop(session), name="receive_loop")
        ])

    async def _send_loop(self, session: OpenAISession) -> None:
        """Send messages from queue to WebSocket"""
        try:
            while not self._closing:
                msg = await session.msg_queue.get()
                if isinstance(msg, dict):
                    await session.ws.send_json(msg)
                else:
                    await session.ws.send_str(str(msg))
        except asyncio.CancelledError:
            pass
        finally:
            await self._cleanup_session(session)

    async def _receive_loop(self, session: OpenAISession) -> None:
        """Receive and process WebSocket messages"""
        try:
            while not self._closing:
                msg = await session.ws.receive()
                
                if msg.type == aiohttp.WSMsgType.CLOSED:
                    print("WebSocket closed with reason:", msg.extra)
                    break
                elif msg.type == aiohttp.WSMsgType.ERROR:
                    print("WebSocket error:", msg.data)
                    break
                elif msg.type == aiohttp.WSMsgType.TEXT:
                    await self._handle_message(json.loads(msg.data))
        except Exception as e:
            print("WebSocket receive error:", str(e))
        finally:
            await self._cleanup_session(session)

    async def _handle_message(self, data: dict) -> None:
        """Handle incoming WebSocket messages"""
        try:
            event_type = data.get('type')

            if event_type == "input_audio_buffer.speech_started":
                await self._handle_speech_started(data)
            
            elif event_type == "input_audio_buffer.speech_stopped":
                await self._handle_speech_stopped(data)

            elif event_type == "response.created":
                await self._handle_response_created(data)
                
            elif event_type == "response.output_item.added":
                await self._handle_output_item_added(data)
                
            elif event_type == "response.content_part.added":
                await self._handle_content_part_added(data)
                
            elif event_type == "response.audio.delta":
                await self._handle_audio_delta(data)
                
            elif event_type == "response.audio_transcript.delta":
                await self._handle_transcript_delta(data)
                
            elif event_type == "response.done":
                await self._handle_response_done(data)

            elif event_type == "error":
                await self._handle_error(data)
            
            elif event_type == "response.function_call_arguments.delta":
                await self._handle_function_call_arguments_delta(data)
            
            elif event_type == "response.function_call_arguments.done":
                await self._handle_function_call_arguments_done(data)
            
            elif event_type == "response.output_item.done":
                await self._handle_output_item_done(data)
            
            elif event_type == "conversation.item.input_audio_transcription.completed":
                await self._handle_input_audio_transcription_completed(data)
                
            elif event_type == "response.text.done":
                await self._handle_text_done(data)

        except Exception as e:
            self.emit_error(f"Error handling event {event_type}: {str(e)}")

    async def _handle_speech_started(self, data: dict) -> None:
        """Handle speech detection start"""
        if "audio" in self.config.modalities:
            await self.interrupt()
            if self.audio_track:
                self.audio_track.interrupt()

    async def _handle_speech_stopped(self, data: dict) -> None:
        """Handle speech detection end"""
        pass

    async def _handle_response_created(self, data: dict) -> None:
        """Handle initial response creation"""
        response_id = data.get("response", {}).get("id")

    async def _handle_output_item_added(self, data: dict) -> None:
        """Handle new output item addition"""
    
    async def _handle_output_item_done(self, data: dict) -> None:
        """Handle output item done"""
        try:
            item = data.get("item", {})
            if item.get("type") == "function_call" and item.get("status") == "completed":
                name = item.get("name")
                arguments = json.loads(item.get("arguments", "{}"))
                
                if name and self._tools:
                    for tool in self._tools:
                        tool_info = get_tool_info(tool)
                        if tool_info.name == name:
                            try:
                                result = await tool(**arguments)
                                await self.send_event({
                                    "type": "conversation.item.create",
                                    "item": {
                                        "type": "function_call_output",
                                        "call_id": item.get("call_id"),
                                        "output": json.dumps(result)
                                    }
                                })
                                
                                await self.send_event({
                                    "type": "response.create",
                                    "event_id": str(uuid.uuid4()),
                                    "response": {
                                        "instructions": self._instructions,
                                        "metadata": {
                                            "client_event_id": str(uuid.uuid4())
                                        }
                                    }
                                })
                                
                            except Exception as e:
                                print(f"Error executing function {name}: {e}")
                            break
        except Exception as e:
            print(f"Error handling output item done: {e}")

    async def _handle_content_part_added(self, data: dict) -> None:
        """Handle new content part"""

    async def _handle_audio_delta(self, data: dict) -> None:
        """Handle audio chunk"""
        if "audio" not in self.config.modalities:
            return
            
        try:
            base64_audio_data = base64.b64decode(data.get("delta"))
            if base64_audio_data:
                if self.audio_track and self.loop:
                    self.loop.create_task(self.audio_track.add_new_bytes(base64_audio_data))
        except Exception as e:
            print(f"[ERROR] Error handling audio delta: {e}")
            traceback.print_exc()
    
    async def interrupt(self) -> None:
        """Interrupt the current response and flush audio"""
        if self._session and not self._closing:
            cancel_event = {
                "type": "response.cancel",
                "event_id": str(uuid.uuid4())
            }
            await self.send_event(cancel_event)
        if self.audio_track:
            self.audio_track.interrupt()
            
    async def _handle_transcript_delta(self, data: dict) -> None:
        """Handle transcript chunk"""
    
    async def _handle_input_audio_transcription_completed(self, data: dict) -> None:
        """Handle input audio transcription completion"""
        # if "transcript" in data:
            # self.emit("transcription_event", {"text": data["transcript"]})

    async def _handle_response_done(self, data: dict) -> None:
        """Handle response completion"""
    
    async def _handle_function_call_arguments_delta(self, data: dict) -> None:
        """Handle function call arguments delta"""

    async def _handle_function_call_arguments_done(self, data: dict) -> None:
        """Handle function call arguments done"""

    async def _handle_error(self, data: dict) -> None:
        """Handle error events"""

    async def _cleanup_session(self, session: OpenAISession) -> None:
        """Clean up session resources"""
        if self._closing: 
            return
            
        self._closing = True
        
        for task in session.tasks:
            if not task.done():
                task.cancel()
                try:
                    await asyncio.wait_for(task, timeout=1.0)  # Add timeout
                except (asyncio.CancelledError, asyncio.TimeoutError):
                    pass

        # Close WebSocket
        if not session.ws.closed:
            try:
                await session.ws.close()
            except Exception:
                pass
        
    async def send_event(self, event: Dict[str, Any]) -> None:
        """Send an event to the WebSocket"""
        if self._session and not self._closing:
            await self._session.msg_queue.put(event)

    async def aclose(self) -> None:
        """Cleanup all resources"""
        if self._closing:
            return
            
        self._closing = True
        
        if self._session:
            await self._cleanup_session(self._session)
        
        if self._http_session and not self._http_session.closed:
            await self._http_session.close()
            
    async def send_first_session_update(self) -> None:
        """Send initial session update with default values after connection"""
        if not self._session:
            return

        # Conditionally set turn detection and audio transcription based on modalities
        turn_detection = None
        input_audio_transcription = None
        
        if "audio" in self.config.modalities:
            turn_detection = self.config.turn_detection.model_dump(
                by_alias=True,
                exclude_unset=True,
                exclude_defaults=True,
            ) if self.config.turn_detection else None
            input_audio_transcription = self.config.input_audio_transcription.model_dump(
                by_alias=True,
                exclude_unset=True,
                exclude_defaults=True,
            ) if self.config.input_audio_transcription else None

        session_update = {
            "type": "session.update",
            "session": {
                "model": self.model,
                "instructions": self._instructions or "You are a helpful assistant that can answer questions and help with tasks.",
                "temperature": self.config.temperature,
                "tool_choice": self.config.tool_choice,
                "tools": self._formatted_tools or [],
                "modalities": self.config.modalities,
                "max_response_output_tokens": "inf"
            }
        }
        
        # Only add audio-related configurations if audio modality is enabled
        if "audio" in self.config.modalities:
            session_update["session"]["voice"] = self.config.voice
            session_update["session"]["input_audio_format"] = DEFAULT_INPUT_AUDIO_FORMAT
            session_update["session"]["output_audio_format"] = DEFAULT_OUTPUT_AUDIO_FORMAT
            if turn_detection:
                session_update["session"]["turn_detection"] = turn_detection
            if input_audio_transcription:
                session_update["session"]["input_audio_transcription"] = input_audio_transcription
        
        # Send the event
        await self.send_event(session_update)

    def process_base_url(self, url: str, model: str) -> str:
        if url.startswith("http"):
            url = url.replace("http", "ws", 1)

        parsed_url = urlparse(url)
        query_params = parse_qs(parsed_url.query)

        if not parsed_url.path or parsed_url.path.rstrip("/") in ["", "/v1", "/openai"]:
            path = parsed_url.path.rstrip("/") + "/realtime"
        else:
            path = parsed_url.path

        if "model" not in query_params:
                query_params["model"] = [model]

        new_query = urlencode(query_params, doseq=True)
        new_url = urlunparse((parsed_url.scheme, parsed_url.netloc, path, "", new_query, ""))

        return new_url
    
    def _handle_instructions_updated(self, data: Dict[str, Any]) -> None:
        """Handle instructions_updated event"""
        self._instructions = data.get("instructions")

    def _format_tools_for_session(self, tools: List[FunctionTool]) -> List[Dict[str, Any]]:
        """Format tools for OpenAI session update"""
        oai_tools = []
        for tool in tools:
            if not is_function_tool(tool):
                continue
                
            try:
                tool_schema = build_openai_schema(tool)
                oai_tools.append(tool_schema)
            except Exception as e:
                print(f"Failed to format tool {tool}: {e}")
                continue
                
        return oai_tools

    def _handle_tools_updated(self, data: Dict[str, Any]) -> None:
        """Handle tools_updated event"""
        tools = data.get("tools", [])
        self._tools = tools
        self.tools_formatted = self._format_tools_for_session(tools)
        self._formatted_tools = self.tools_formatted

    async def send_text_message(self, message: str) -> None:
        """Send a text message to the OpenAI realtime API"""
        if not self._session:
            raise RuntimeError("No active WebSocket session")
            
        await self.send_event({
            "type": "conversation.item.create",
            "item": {
                "type": "message",
                "role": "user",
                "content": [
                    {
                        "type": "input_text",
                        "text": message
                    }
                ]
            }
        })
        await self.create_response()

<<<<<<< HEAD
    def _handle_text_done(self, data: dict) -> None:
=======
    async def _handle_text_done(self, data: dict) -> None:
>>>>>>> c692db84
        """Handle text response completion"""
        try:
            text_content = data.get("text", "")
            if text_content:
<<<<<<< HEAD
                global_event_emitter.emit("text_response", {"text": text_content, "type": "done"})
=======
                self.emit("text_response", {"text": text_content, "type": "done"})
>>>>>>> c692db84
        except Exception as e:
            print(f"[ERROR] Error handling text done: {e}")<|MERGE_RESOLUTION|>--- conflicted
+++ resolved
@@ -19,10 +19,6 @@
     CustomAudioStreamTrack,
     ToolChoice,
     RealtimeBaseModel,
-<<<<<<< HEAD
-    global_event_emitter,
-=======
->>>>>>> c692db84
     Agent
 )
 
@@ -134,24 +130,14 @@
         self.audio_track: Optional[CustomAudioStreamTrack] = None
         self._formatted_tools: Optional[List[Dict[str, Any]]] = None
         self.config: OpenAIRealtimeConfig = config or OpenAIRealtimeConfig()
-<<<<<<< HEAD
-        # global_event_emitter.on("instructions_updated", self._handle_instructions_updated)
-        # global_event_emitter.on("tools_updated", self._handle_tools_updated) 
-        global_event_emitter.on("text_response", self._handle_text_done)
-=======
         # self.on("instructions_updated", self._handle_instructions_updated)
         # self.on("tools_updated", self._handle_tools_updated) 
->>>>>>> c692db84
 
     def set_agent(self, agent: Agent) -> None:
         self._instructions = agent.instructions
         self._tools = agent.tools
         self.tools_formatted = self._format_tools_for_session(self._tools)
-<<<<<<< HEAD
-        self._formatted_tools = self.tools_formatted 
-=======
         self._formatted_tools = self.tools_formatted
->>>>>>> c692db84
     
     async def connect(self) -> None:
         headers = {"Agent": "VideoSDK Agents"}
@@ -588,19 +574,11 @@
         })
         await self.create_response()
 
-<<<<<<< HEAD
-    def _handle_text_done(self, data: dict) -> None:
-=======
     async def _handle_text_done(self, data: dict) -> None:
->>>>>>> c692db84
         """Handle text response completion"""
         try:
             text_content = data.get("text", "")
             if text_content:
-<<<<<<< HEAD
-                global_event_emitter.emit("text_response", {"text": text_content, "type": "done"})
-=======
                 self.emit("text_response", {"text": text_content, "type": "done"})
->>>>>>> c692db84
         except Exception as e:
             print(f"[ERROR] Error handling text done: {e}")