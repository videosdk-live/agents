from __future__ import annotations

import asyncio
import json
import os
from typing import Any, Dict, Optional, Literal, List
from dataclasses import dataclass, field
from urllib.parse import parse_qs, urlencode, urlparse, urlunparse
from dotenv import load_dotenv
import uuid
import base64
import aiohttp
import numpy as np
from scipy import signal
import traceback
from videosdk.agents import (
    FunctionTool,
    is_function_tool,
    get_tool_info,
    build_openai_schema,
    CustomAudioStreamTrack,
    ToolChoice,
    RealtimeBaseModel,
<<<<<<< HEAD
    global_event_emitter,
=======
>>>>>>> 5062c755
    Agent
)

load_dotenv()
from openai.types.beta.realtime.session import InputAudioTranscription, TurnDetection

OPENAI_BASE_URL = "https://api.openai.com/v1"

DEFAULT_TEMPERATURE = 0.8
DEFAULT_TURN_DETECTION = TurnDetection(
    type="server_vad",
    threshold=0.5,
    prefix_padding_ms=300,
    silence_duration_ms=200,
    create_response=True,
    interrupt_response=True,
)
DEFAULT_INPUT_AUDIO_TRANSCRIPTION = InputAudioTranscription(
    model="gpt-4o-mini-transcribe",
)
DEFAULT_TOOL_CHOICE = "auto"

OpenAIEventTypes = Literal[
    "instructions_updated",
    "tools_updated",
    "text_response"
]
DEFAULT_VOICE = "alloy"
DEFAULT_INPUT_AUDIO_FORMAT = "pcm16"
DEFAULT_OUTPUT_AUDIO_FORMAT = "pcm16"

@dataclass
class OpenAIRealtimeConfig:
    """Configuration for the OpenAI realtime API
    
    Args:
        voice: Voice ID for audio output. Default is 'alloy'
        temperature: Controls randomness in response generation. Higher values (e.g. 0.8) make output more random,
                    lower values make it more deterministic. Default is 0.8
        turn_detection: Configuration for detecting user speech turns. Contains settings for:
                       - type: Detection type ('server_vad')
                       - threshold: Voice activity detection threshold (0.0-1.0)
                       - prefix_padding_ms: Padding before speech start (ms)
                       - silence_duration_ms: Silence duration to mark end (ms)
                       - create_response: Whether to generate response on turn
                       - interrupt_response: Whether to allow interruption
        input_audio_transcription: Configuration for audio transcription. Contains:
                                 - model: Model to use for transcription
        tool_choice: How tools should be selected ('auto' or 'none'). Default is 'auto'
        modalities: List of enabled response types ["text", "audio"]. Default includes both
    """
    voice: str = DEFAULT_VOICE
    temperature: float = DEFAULT_TEMPERATURE
    turn_detection: TurnDetection | None = field(default_factory=lambda: DEFAULT_TURN_DETECTION)
    input_audio_transcription: InputAudioTranscription | None = field(default_factory=lambda: DEFAULT_INPUT_AUDIO_TRANSCRIPTION)
    tool_choice: ToolChoice | None = DEFAULT_TOOL_CHOICE
    modalities: list[str] = field(default_factory=lambda: ["text", "audio"])

@dataclass
class OpenAISession:
    """Represents an OpenAI WebSocket session"""
    ws: aiohttp.ClientWebSocketResponse
    msg_queue: asyncio.Queue[Dict[str, Any]]
    tasks: list[asyncio.Task]

class OpenAIRealtime(RealtimeBaseModel[OpenAIEventTypes]):
    """OpenAI's realtime model implementation."""
    
    def __init__(
        self,
        *,
        model: str,
        config: OpenAIRealtimeConfig | None = None,
        api_key: str | None = None,
        base_url: str | None = None,
    ) -> None:
        """
        Initialize OpenAI realtime model.
        
        Args:
            model: The OpenAI model identifier to use (e.g. 'gpt-4', 'gpt-3.5-turbo')
            config: Optional configuration object for customizing model behavior. Contains settings for:
                   - voice: Voice ID to use for audio output
                   - temperature: Sampling temperature for responses
                   - turn_detection: Settings for detecting user speech turns
                   - input_audio_transcription: Settings for audio transcription
                   - tool_choice: How tools should be selected ('auto' or 'none')
                   - modalities: List of enabled modalities ('text', 'audio')
            api_key: OpenAI API key. If not provided, will attempt to read from OPENAI_API_KEY env var
            base_url: Base URL for OpenAI API. Defaults to 'https://api.openai.com/v1'
        
        Raises:
            ValueError: If no API key is provided and none found in environment variables
        """
        super().__init__()
        self.model = model
        self.api_key = api_key or os.getenv("OPENAI_API_KEY")
        self.base_url = base_url or OPENAI_BASE_URL
        if not self.api_key:
            raise ValueError("OpenAI API key must be provided or set in OPENAI_API_KEY environment variable")
        self._http_session: Optional[aiohttp.ClientSession] = None
        self._session: Optional[OpenAISession] = None
        self._closing = False
        self._instructions: Optional[str] = None
        self._tools: Optional[List[FunctionTool]] = []
        self.loop = None
        self.audio_track: Optional[CustomAudioStreamTrack] = None
        self._formatted_tools: Optional[List[Dict[str, Any]]] = None
        self.config: OpenAIRealtimeConfig = config or OpenAIRealtimeConfig()
<<<<<<< HEAD
        # global_event_emitter.on("instructions_updated", self._handle_instructions_updated)
        # global_event_emitter.on("tools_updated", self._handle_tools_updated)
        
        self.input_sample_rate = 48000
        self.target_sample_rate = 16000
    
=======
        # self.on("instructions_updated", self._handle_instructions_updated)
        # self.on("tools_updated", self._handle_tools_updated) 

>>>>>>> 5062c755
    def set_agent(self, agent: Agent) -> None:
        self._instructions = agent.instructions
        self._tools = agent.tools
        self.tools_formatted = self._format_tools_for_session(self._tools)
        self._formatted_tools = self.tools_formatted
    
    async def connect(self) -> None:
        headers = {"Agent": "VideoSDK Agents"}
        headers["Authorization"] = f"Bearer {self.api_key}"
        headers["OpenAI-Beta"] = "realtime=v1"
        
        url = self.process_base_url(self.base_url, self.model)
        
        self._session = await self._create_session(url, headers)
        await self._handle_websocket(self._session)
        await self.send_first_session_update()
        
    async def handle_audio_input(self, audio_data: bytes) -> None:
        """Handle incoming audio data from the user"""
<<<<<<< HEAD
        if self._session and not self._closing:
            audio_data = np.frombuffer(audio_data, dtype=np.int16)
            audio_data = signal.resample(audio_data, int(len(audio_data) * self.target_sample_rate / self.input_sample_rate))
            audio_data = audio_data.astype(np.int16).tobytes()
=======
        if self._session and not self._closing and "audio" in self.config.modalities:
>>>>>>> 5062c755
            base64_audio_data = base64.b64encode(audio_data).decode("utf-8")
            audio_event = {
                "type": "input_audio_buffer.append",
                "audio": base64_audio_data
            }
            await self.send_event(audio_event)

    async def _ensure_http_session(self) -> aiohttp.ClientSession:
        """Ensure we have an HTTP session"""
        if not self._http_session:
            self._http_session = aiohttp.ClientSession()
        return self._http_session

    async def _create_session(self, url: str, headers: dict) -> OpenAISession:
        """Create a new WebSocket session"""
        
        http_session = await self._ensure_http_session()
        ws = await http_session.ws_connect(url, headers=headers, autoping=True, heartbeat=10, autoclose=False, timeout=30)
        msg_queue: asyncio.Queue = asyncio.Queue()
        tasks: list[asyncio.Task] = []
        
        self._closing = False
        
        return OpenAISession(ws=ws, msg_queue=msg_queue, tasks=tasks)
    
    async def send_message(self, message: str) -> None:
        """Send a message to the OpenAI realtime API"""
        await self.send_event({
            "type": "conversation.item.create",
            "item": {
                "type": "message",
                "role": "assistant",
                "content": [
                    {
                        "type": "text",
                        "text": "Repeat the user's exact message back to them:" + message + "DO NOT ADD ANYTHING ELSE",
                    }
                ]
            }
        })
        await self.create_response()
        
    async def create_response(self) -> None:
        """Create a response to the OpenAI realtime API"""
        if not self._session:
            raise RuntimeError("No active WebSocket session")
            
        # Create response event
        response_event = {
            "type": "response.create",
            "event_id": str(uuid.uuid4()),
            "response": {
                "instructions": self._instructions, 
                "metadata": {
                    "client_event_id": str(uuid.uuid4()) 
                }
            }
        }
        
        # Send the event through our message queue
        await self.send_event(response_event)
        
        # session_update = {
        #     "type": "session.update",
        #     "session": {
        #         "instructions": self._instructions
        #     }
        # }
        
        # await self.send_event(session_update)

    async def _handle_websocket(self, session: OpenAISession) -> None:
        """Start WebSocket send/receive tasks"""
        session.tasks.extend([
            asyncio.create_task(self._send_loop(session), name="send_loop"),
            asyncio.create_task(self._receive_loop(session), name="receive_loop")
        ])

    async def _send_loop(self, session: OpenAISession) -> None:
        """Send messages from queue to WebSocket"""
        try:
            while not self._closing:
                msg = await session.msg_queue.get()
                if isinstance(msg, dict):
                    await session.ws.send_json(msg)
                else:
                    await session.ws.send_str(str(msg))
        except asyncio.CancelledError:
            pass
        finally:
            await self._cleanup_session(session)

    async def _receive_loop(self, session: OpenAISession) -> None:
        """Receive and process WebSocket messages"""
        try:
            while not self._closing:
                msg = await session.ws.receive()
                
                if msg.type == aiohttp.WSMsgType.CLOSED:
                    print("WebSocket closed with reason:", msg.extra)
                    break
                elif msg.type == aiohttp.WSMsgType.ERROR:
                    print("WebSocket error:", msg.data)
                    break
                elif msg.type == aiohttp.WSMsgType.TEXT:
                    await self._handle_message(json.loads(msg.data))
        except Exception as e:
            print("WebSocket receive error:", str(e))
        finally:
            await self._cleanup_session(session)

    async def _handle_message(self, data: dict) -> None:
        """Handle incoming WebSocket messages"""
        try:
            event_type = data.get('type')

            if event_type == "input_audio_buffer.speech_started":
                await self._handle_speech_started(data)
            
            elif event_type == "input_audio_buffer.speech_stopped":
                await self._handle_speech_stopped(data)

            elif event_type == "response.created":
                await self._handle_response_created(data)
                
            elif event_type == "response.output_item.added":
                await self._handle_output_item_added(data)
                
            elif event_type == "response.content_part.added":
                await self._handle_content_part_added(data)
                
            elif event_type == "response.audio.delta":
                await self._handle_audio_delta(data)
                
            elif event_type == "response.audio_transcript.delta":
                await self._handle_transcript_delta(data)
                
            elif event_type == "response.done":
                await self._handle_response_done(data)

            elif event_type == "error":
                await self._handle_error(data)
            
            elif event_type == "response.function_call_arguments.delta":
                await self._handle_function_call_arguments_delta(data)
            
            elif event_type == "response.function_call_arguments.done":
                await self._handle_function_call_arguments_done(data)
            
            elif event_type == "response.output_item.done":
                await self._handle_output_item_done(data)
            
            elif event_type == "conversation.item.input_audio_transcription.completed":
                await self._handle_input_audio_transcription_completed(data)
                
            elif event_type == "response.text.done":
                await self._handle_text_done(data)

        except Exception as e:
            self.emit_error(f"Error handling event {event_type}: {str(e)}")

    async def _handle_speech_started(self, data: dict) -> None:
        """Handle speech detection start"""
        if "audio" in self.config.modalities:
            await self.interrupt()
            if self.audio_track:
                self.audio_track.interrupt()

    async def _handle_speech_stopped(self, data: dict) -> None:
        """Handle speech detection end"""
        pass

    async def _handle_response_created(self, data: dict) -> None:
        """Handle initial response creation"""
        response_id = data.get("response", {}).get("id")
        
        self.emit("response_created", {"response_id": response_id})

    async def _handle_output_item_added(self, data: dict) -> None:
        """Handle new output item addition"""
    
    async def _handle_output_item_done(self, data: dict) -> None:
        """Handle output item done"""
        try:
            item = data.get("item", {})
            if item.get("type") == "function_call" and item.get("status") == "completed":
                name = item.get("name")
                arguments = json.loads(item.get("arguments", "{}"))
                
                if name and self._tools:
                    for tool in self._tools:
                        tool_info = get_tool_info(tool)
                        if tool_info.name == name:
                            try:
                                result = await tool(**arguments)
                                await self.send_event({
                                    "type": "conversation.item.create",
                                    "item": {
                                        "type": "function_call_output",
                                        "call_id": item.get("call_id"),
                                        "output": json.dumps(result)
                                    }
                                })
                                
                                await self.send_event({
                                    "type": "response.create",
                                    "event_id": str(uuid.uuid4()),
                                    "response": {
                                        "instructions": self._instructions,
                                        "metadata": {
                                            "client_event_id": str(uuid.uuid4())
                                        }
                                    }
                                })
                                
                            except Exception as e:
                                print(f"Error executing function {name}: {e}")
                            break
        except Exception as e:
            print(f"Error handling output item done: {e}")

    async def _handle_content_part_added(self, data: dict) -> None:
        """Handle new content part"""

    async def _handle_audio_delta(self, data: dict) -> None:
        """Handle audio chunk"""
        if "audio" not in self.config.modalities:
            return
            
        try:
            base64_audio_data = base64.b64decode(data.get("delta"))
            if base64_audio_data:
                if self.audio_track and self.loop:
                    self.loop.create_task(self.audio_track.add_new_bytes(base64_audio_data))
        except Exception as e:
            print(f"[ERROR] Error handling audio delta: {e}")
            traceback.print_exc()
    
    async def interrupt(self) -> None:
        """Interrupt the current response and flush audio"""
        if self._session and not self._closing:
            cancel_event = {
                "type": "response.cancel",
                "event_id": str(uuid.uuid4())
            }
            await self.send_event(cancel_event)
            
    async def _handle_transcript_delta(self, data: dict) -> None:
        """Handle transcript chunk"""
    
    async def _handle_input_audio_transcription_completed(self, data: dict) -> None:
        """Handle input audio transcription completion"""
        # if "transcript" in data:
            # self.emit("transcription_event", {"text": data["transcript"]})

    async def _handle_response_done(self, data: dict) -> None:
        """Handle response completion"""
    
    async def _handle_function_call_arguments_delta(self, data: dict) -> None:
        """Handle function call arguments delta"""

    async def _handle_function_call_arguments_done(self, data: dict) -> None:
        """Handle function call arguments done"""

    async def _handle_error(self, data: dict) -> None:
        """Handle error events"""

    async def _cleanup_session(self, session: OpenAISession) -> None:
        """Clean up session resources"""
        if self._closing: 
            return
            
        self._closing = True
        
        for task in session.tasks:
            if not task.done():
                task.cancel()
                try:
                    await asyncio.wait_for(task, timeout=1.0)  # Add timeout
                except (asyncio.CancelledError, asyncio.TimeoutError):
                    pass

        # Close WebSocket
        if not session.ws.closed:
            try:
                await session.ws.close()
            except Exception:
                pass
        
    async def send_event(self, event: Dict[str, Any]) -> None:
        """Send an event to the WebSocket"""
        if self._session and not self._closing:
            await self._session.msg_queue.put(event)

    async def aclose(self) -> None:
        """Cleanup all resources"""
        if self._closing:
            return
            
        self._closing = True
        
        if self._session:
            await self._cleanup_session(self._session)
        
        if self._http_session and not self._http_session.closed:
            await self._http_session.close()
            
    async def send_first_session_update(self) -> None:
        """Send initial session update with default values after connection"""
        if not self._session:
            return

        # Conditionally set turn detection and audio transcription based on modalities
        turn_detection = None
        input_audio_transcription = None
        
        if "audio" in self.config.modalities:
            turn_detection = self.config.turn_detection.model_dump(
                by_alias=True,
                exclude_unset=True,
                exclude_defaults=True,
            ) if self.config.turn_detection else None
            input_audio_transcription = self.config.input_audio_transcription.model_dump(
                by_alias=True,
                exclude_unset=True,
                exclude_defaults=True,
            ) if self.config.input_audio_transcription else None

        session_update = {
            "type": "session.update",
            "session": {
                "model": self.model,
                "instructions": self._instructions or "You are a helpful assistant that can answer questions and help with tasks.",
                "temperature": self.config.temperature,
                "tool_choice": self.config.tool_choice,
                "tools": self._formatted_tools or [],
                "modalities": self.config.modalities,
                "max_response_output_tokens": "inf"
            }
        }
        
        # Only add audio-related configurations if audio modality is enabled
        if "audio" in self.config.modalities:
            session_update["session"]["voice"] = self.config.voice
            session_update["session"]["input_audio_format"] = DEFAULT_INPUT_AUDIO_FORMAT
            session_update["session"]["output_audio_format"] = DEFAULT_OUTPUT_AUDIO_FORMAT
            if turn_detection:
                session_update["session"]["turn_detection"] = turn_detection
            if input_audio_transcription:
                session_update["session"]["input_audio_transcription"] = input_audio_transcription
        
        # Send the event
        await self.send_event(session_update)

    def process_base_url(self, url: str, model: str) -> str:
        if url.startswith("http"):
            url = url.replace("http", "ws", 1)

        parsed_url = urlparse(url)
        query_params = parse_qs(parsed_url.query)

        if not parsed_url.path or parsed_url.path.rstrip("/") in ["", "/v1", "/openai"]:
            path = parsed_url.path.rstrip("/") + "/realtime"
        else:
            path = parsed_url.path

        if "model" not in query_params:
                query_params["model"] = [model]

        new_query = urlencode(query_params, doseq=True)
        new_url = urlunparse((parsed_url.scheme, parsed_url.netloc, path, "", new_query, ""))

        return new_url
    
    def _handle_instructions_updated(self, data: Dict[str, Any]) -> None:
        """Handle instructions_updated event"""
        self._instructions = data.get("instructions")

    def _format_tools_for_session(self, tools: List[FunctionTool]) -> List[Dict[str, Any]]:
        """Format tools for OpenAI session update"""
        oai_tools = []
        for tool in tools:
            if not is_function_tool(tool):
                continue
                
            try:
                tool_schema = build_openai_schema(tool)
                oai_tools.append(tool_schema)
            except Exception as e:
                print(f"Failed to format tool {tool}: {e}")
                continue
                
        return oai_tools

    def _handle_tools_updated(self, data: Dict[str, Any]) -> None:
        """Handle tools_updated event"""
        tools = data.get("tools", [])
        self._tools = tools
        self.tools_formatted = self._format_tools_for_session(tools)
        self._formatted_tools = self.tools_formatted

    async def send_text_message(self, message: str) -> None:
        """Send a text message to the OpenAI realtime API"""
        if not self._session:
            raise RuntimeError("No active WebSocket session")
            
        await self.send_event({
            "type": "conversation.item.create",
            "item": {
                "type": "message",
                "role": "user",
                "content": [
                    {
                        "type": "input_text",
                        "text": message
                    }
                ]
            }
        })
        await self.create_response()

    async def _handle_text_done(self, data: dict) -> None:
        """Handle text response completion"""
        try:
            text_content = data.get("text", "")
            if text_content:
                self.emit("text_response", {"text": text_content, "type": "done"})
        except Exception as e:
            print(f"[ERROR] Error handling text done: {e}")<|MERGE_RESOLUTION|>--- conflicted
+++ resolved
@@ -21,10 +21,6 @@
     CustomAudioStreamTrack,
     ToolChoice,
     RealtimeBaseModel,
-<<<<<<< HEAD
-    global_event_emitter,
-=======
->>>>>>> 5062c755
     Agent
 )
 
@@ -134,18 +130,12 @@
         self.audio_track: Optional[CustomAudioStreamTrack] = None
         self._formatted_tools: Optional[List[Dict[str, Any]]] = None
         self.config: OpenAIRealtimeConfig = config or OpenAIRealtimeConfig()
-<<<<<<< HEAD
         # global_event_emitter.on("instructions_updated", self._handle_instructions_updated)
         # global_event_emitter.on("tools_updated", self._handle_tools_updated)
         
         self.input_sample_rate = 48000
         self.target_sample_rate = 16000
     
-=======
-        # self.on("instructions_updated", self._handle_instructions_updated)
-        # self.on("tools_updated", self._handle_tools_updated) 
-
->>>>>>> 5062c755
     def set_agent(self, agent: Agent) -> None:
         self._instructions = agent.instructions
         self._tools = agent.tools
@@ -165,14 +155,10 @@
         
     async def handle_audio_input(self, audio_data: bytes) -> None:
         """Handle incoming audio data from the user"""
-<<<<<<< HEAD
-        if self._session and not self._closing:
+        if self._session and not self._closing and "audio" in self.config.modalities:
             audio_data = np.frombuffer(audio_data, dtype=np.int16)
             audio_data = signal.resample(audio_data, int(len(audio_data) * self.target_sample_rate / self.input_sample_rate))
             audio_data = audio_data.astype(np.int16).tobytes()
-=======
-        if self._session and not self._closing and "audio" in self.config.modalities:
->>>>>>> 5062c755
             base64_audio_data = base64.b64encode(audio_data).decode("utf-8")
             audio_event = {
                 "type": "input_audio_buffer.append",
