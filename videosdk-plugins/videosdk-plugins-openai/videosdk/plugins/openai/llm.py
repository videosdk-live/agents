from __future__ import annotations

import os
from typing import Any, AsyncIterator, List, Union
import json

import httpx
import openai
from videosdk.agents import (
    LLM,
    LLMResponse,
    ChatContext,
    ChatRole,
    ChatMessage,
    FunctionCall,
    FunctionCallOutput,
    ToolChoice,
    FunctionTool,
    is_function_tool,
    build_openai_schema,
)
from videosdk.agents.llm.chat_context import ChatContent, ImageContent

class OpenAILLM(LLM):
    
    def __init__(
        self,
        *,
<<<<<<< HEAD
=======
        model: str = "gpt-4o-mini",
>>>>>>> 3d6d6a0e
        api_key: str | None = None,
        model: str = "gpt-4o",
        base_url: str | None = None,
        temperature: float = 0.7,
        tool_choice: ToolChoice = "auto",
        max_completion_tokens: int | None = None,
    ) -> None:
        """Initialize the OpenAI LLM plugin.

        Args:
            api_key (Optional[str], optional): OpenAI API key. Defaults to None.
            model (str): The model to use for the LLM plugin. Defaults to "gpt-4o".
            base_url (Optional[str], optional): The base URL for the OpenAI API. Defaults to None.
            temperature (float): The temperature to use for the LLM plugin. Defaults to 0.7.
            tool_choice (ToolChoice): The tool choice to use for the LLM plugin. Defaults to "auto".
            max_completion_tokens (Optional[int], optional): The maximum completion tokens to use for the LLM plugin. Defaults to None.
        """
        super().__init__()
        self.api_key = api_key or os.getenv("OPENAI_API_KEY")
        if not self.api_key:
            raise ValueError("OpenAI API key must be provided either through api_key parameter or OPENAI_API_KEY environment variable")
        
        self.model = model
        self.temperature = temperature
        self.tool_choice = tool_choice
        self.max_completion_tokens = max_completion_tokens
        self._cancelled = False
        
        self._client = openai.AsyncOpenAI(
            api_key=self.api_key,
            base_url=base_url or None,
            max_retries=0,
            http_client=httpx.AsyncClient(
                timeout=httpx.Timeout(connect=15.0, read=5.0, write=5.0, pool=5.0),
                follow_redirects=True,
                limits=httpx.Limits(
                    max_connections=50,
                    max_keepalive_connections=50,
                    keepalive_expiry=120,
                ),
            ),
        )

    @staticmethod
    def azure(
        *,
        model: str = "gpt-4o-mini",
        azure_endpoint: str | None = None,
        azure_deployment: str | None = None,
        api_version: str | None = None,
        api_key: str | None = None,
        azure_ad_token: str | None = None,
        organization: str | None = None,
        project: str | None = None,
        base_url: str | None = None,
        temperature: float = 0.7,
        tool_choice: ToolChoice = "auto",
        max_completion_tokens: int | None = None,
        timeout: httpx.Timeout | None = None,
    ) -> "OpenAILLM":
        """
        Create a new instance of Azure OpenAI LLM.

        This automatically infers the following arguments from their corresponding environment variables if they are not provided:
        - `api_key` from `AZURE_OPENAI_API_KEY`
        - `organization` from `OPENAI_ORG_ID`
        - `project` from `OPENAI_PROJECT_ID`
        - `azure_ad_token` from `AZURE_OPENAI_AD_TOKEN`
        - `api_version` from `OPENAI_API_VERSION`
        - `azure_endpoint` from `AZURE_OPENAI_ENDPOINT`
        - `azure_deployment` from `AZURE_OPENAI_DEPLOYMENT` (if not provided, uses `model` as deployment name)
        """
        
        azure_endpoint = azure_endpoint or os.getenv("AZURE_OPENAI_ENDPOINT")
        azure_deployment = azure_deployment or os.getenv("AZURE_OPENAI_DEPLOYMENT")
        api_version = api_version or os.getenv("OPENAI_API_VERSION")
        api_key = api_key or os.getenv("AZURE_OPENAI_API_KEY")
        azure_ad_token = azure_ad_token or os.getenv("AZURE_OPENAI_AD_TOKEN")
        organization = organization or os.getenv("OPENAI_ORG_ID")
        project = project or os.getenv("OPENAI_PROJECT_ID")
        
        if not azure_deployment:
            azure_deployment = model
        
        if not azure_endpoint:
            raise ValueError("Azure endpoint must be provided either through azure_endpoint parameter or AZURE_OPENAI_ENDPOINT environment variable")
        
        if not api_key and not azure_ad_token:
            raise ValueError("Either API key or Azure AD token must be provided")
        
        azure_client = openai.AsyncAzureOpenAI(
            max_retries=0,
            azure_endpoint=azure_endpoint,
            azure_deployment=azure_deployment,
            api_version=api_version,
            api_key=api_key,
            azure_ad_token=azure_ad_token,
            organization=organization,
            project=project,
            base_url=base_url,
            timeout=timeout
            if timeout
            else httpx.Timeout(connect=15.0, read=5.0, write=5.0, pool=5.0),
        )
        
        instance = OpenAILLM(
            model=model,
            temperature=temperature,
            tool_choice=tool_choice,
            max_completion_tokens=max_completion_tokens,
        )
        instance._client = azure_client
        return instance

    async def chat(
        self,
        messages: ChatContext,
        tools: list[FunctionTool] | None = None,
        **kwargs: Any
    ) -> AsyncIterator[LLMResponse]:
        """
        Implement chat functionality using OpenAI's chat completion API
        
        Args:
            messages: ChatContext containing conversation history
            tools: Optional list of function tools available to the model
            **kwargs: Additional arguments passed to the OpenAI API
            
        Yields:
            LLMResponse objects containing the model's responses
        """
        self._cancelled = False
        
        def _format_content(content: Union[str, List[ChatContent]]):
            if isinstance(content, str):
                return content

            formatted_parts = []
            for part in content:
                if isinstance(part, str):
                    formatted_parts.append({"type": "text", "text": part})
                elif isinstance(part, ImageContent):
                    image_url_data = {"url": part.to_data_url()}
                    if part.inference_detail != "auto":
                        image_url_data["detail"] = part.inference_detail
                    formatted_parts.append(
                        {
                            "type": "image_url",
                            "image_url": image_url_data,
                        }
                    )
            return formatted_parts

        completion_params = {
            "model": self.model,
            "messages": [
                {
                    "role": msg.role.value,
                    "content": _format_content(msg.content),
                    **({"name": msg.name} if hasattr(msg, "name") else {}),
                }
                if isinstance(msg, ChatMessage)
                else {
                    "role": "assistant",
                    "content": None,
                    "function_call": {"name": msg.name, "arguments": msg.arguments},
                }
                if isinstance(msg, FunctionCall)
                else {
                    "role": "function",
                    "name": msg.name,
                    "content": msg.output,
                }
                if isinstance(msg, FunctionCallOutput)
                else None
                for msg in messages.items
                if msg is not None
            ],
            "temperature": self.temperature,
            "stream": True,
            "max_tokens": self.max_completion_tokens,
        }
        if tools:
            formatted_tools = []
            for tool in tools:
                if not is_function_tool(tool):
                    continue
                try:
                    tool_schema = build_openai_schema(tool)
                    formatted_tools.append(tool_schema)
                except Exception as e:
                    self.emit("error", f"Failed to format tool {tool}: {e}")
                    continue
            
            if formatted_tools:
                completion_params["functions"] = formatted_tools
                completion_params["function_call"] = self.tool_choice
        completion_params.update(kwargs)
        try:
            response_stream = await self._client.chat.completions.create(**completion_params)
            
            current_content = ""
            current_function_call = None

            async for chunk in response_stream:
                if self._cancelled:
                    break
                
                if not chunk.choices:
                    continue
                    
                delta = chunk.choices[0].delta
                if delta.function_call:
                    if current_function_call is None:
                        current_function_call = {
                            "name": delta.function_call.name or "",
                            "arguments": delta.function_call.arguments or ""
                        }
                    else:
                        if delta.function_call.name:
                            current_function_call["name"] += delta.function_call.name
                        if delta.function_call.arguments:
                            current_function_call["arguments"] += delta.function_call.arguments
                elif current_function_call is not None:  
                    try:
                        args = json.loads(current_function_call["arguments"])
                        current_function_call["arguments"] = args
                    except json.JSONDecodeError:
                        self.emit("error", f"Failed to parse function arguments: {current_function_call['arguments']}")
                        current_function_call["arguments"] = {}
                    
                    yield LLMResponse(
                        content="",
                        role=ChatRole.ASSISTANT,
                        metadata={"function_call": current_function_call}
                    )
                    current_function_call = None
                
                elif delta.content is not None:
                    current_content = delta.content
                    yield LLMResponse(
                        content=current_content,
                        role=ChatRole.ASSISTANT
                    )

        except Exception as e:
            if not self._cancelled:
                self.emit("error", e)
            raise

    async def cancel_current_generation(self) -> None:
        self._cancelled = True

    async def aclose(self) -> None:
        """Cleanup resources by closing the HTTP client"""
        await self.cancel_current_generation()
        if self._client:
            await self._client.close()<|MERGE_RESOLUTION|>--- conflicted
+++ resolved
@@ -26,12 +26,8 @@
     def __init__(
         self,
         *,
-<<<<<<< HEAD
-=======
+        api_key: str | None = None,
         model: str = "gpt-4o-mini",
->>>>>>> 3d6d6a0e
-        api_key: str | None = None,
-        model: str = "gpt-4o",
         base_url: str | None = None,
         temperature: float = 0.7,
         tool_choice: ToolChoice = "auto",
