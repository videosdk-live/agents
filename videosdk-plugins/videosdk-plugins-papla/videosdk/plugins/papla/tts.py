--- conflicted
+++ resolved
@@ -64,7 +64,6 @@
         try:
             if not self.audio_track or not self.loop:
                 self.emit(
-<<<<<<< HEAD
                     "error", "Audio track or event loop not set by the framework.")
                 return
 
@@ -74,43 +73,6 @@
             else:
                 await self._synthesize_segment(text, voice_id, **kwargs)
 
-=======
-                    "error", "Audio track or event loop not set by the framework."
-                )
-                return
-
-            target_voice = voice_id or DEFAULT_VOICE_ID
-            url = f"{self.base_url}/text-to-speech/{target_voice}/stream"
-
-            headers = {
-                "papla-api-key": self.api_key,
-                "Content-Type": "application/json",
-            }
-
-            payload = {
-                "text": full_text,
-                "model_id": self.model_id,
-            }
-
-            async with self._client.stream(
-                "POST", url, headers=headers, json=payload
-            ) as response:
-                response.raise_for_status()
-
-                mp3_data = b""
-                async for chunk in response.aiter_bytes():
-                    if chunk:
-                        mp3_data += chunk
-
-                if mp3_data:
-                    await self._decode_and_stream_pcm(mp3_data)
-
-        except httpx.HTTPStatusError as e:
-            error_details = e.response.text
-            self.emit(
-                "error", f"Papla API Error: {e.response.status_code} - {error_details}"
-            )
->>>>>>> 1d4e4853
         except Exception as e:
             self.emit("error", f"Papla TTS synthesis failed: {str(e)}")
 
@@ -146,12 +108,8 @@
     async def _decode_and_stream_pcm(self, audio_bytes: bytes) -> None:
         """Decodes compressed audio (MP3) into raw PCM and streams it to the audio track."""
         try:
-<<<<<<< HEAD
             audio = AudioSegment.from_file(
                 io.BytesIO(audio_bytes), format=AUDIO_FORMAT)
-=======
-            audio = AudioSegment.from_file(io.BytesIO(audio_bytes), format=AUDIO_FORMAT)
->>>>>>> 1d4e4853
 
             audio = audio.set_frame_rate(PAPLA_SAMPLE_RATE)
             audio = audio.set_channels(PAPLA_CHANNELS)
@@ -159,18 +117,11 @@
 
             pcm_data = audio.raw_data
 
-<<<<<<< HEAD
             chunk_size = int(PAPLA_SAMPLE_RATE *
                              PAPLA_CHANNELS * 2 * 20 / 1000)
 
             for i in range(0, len(pcm_data), chunk_size):
                 chunk = pcm_data[i:i + chunk_size]
-=======
-            chunk_size = int(PAPLA_SAMPLE_RATE * PAPLA_CHANNELS * 2 * 20 / 1000)
-
-            for i in range(0, len(pcm_data), chunk_size):
-                chunk = pcm_data[i : i + chunk_size]
->>>>>>> 1d4e4853
 
                 if 0 < len(chunk) < chunk_size:
                     padding = b"\x00" * (chunk_size - len(chunk))
@@ -179,16 +130,9 @@
                 if len(chunk) == chunk_size and self.audio_track:
                     if not self._first_chunk_sent and self._first_audio_callback:
                         self._first_chunk_sent = True
-<<<<<<< HEAD
-                        self.loop.create_task(self._first_audio_callback())
-
-                    self.loop.create_task(
-                        self.audio_track.add_new_bytes(chunk))
-=======
                         await self._first_audio_callback()
 
                     asyncio.create_task(self.audio_track.add_new_bytes(chunk))
->>>>>>> 1d4e4853
                     await asyncio.sleep(0.01)
 
         except Exception as e:
