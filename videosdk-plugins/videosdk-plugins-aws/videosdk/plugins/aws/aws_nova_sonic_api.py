--- conflicted
+++ resolved
@@ -26,11 +26,7 @@
 )
 from smithy_aws_core.credentials_resolvers.environment import EnvironmentCredentialsResolver
 
-<<<<<<< HEAD
-from videosdk.agents import Agent, RealtimeBaseModel, build_nova_sonic_schema, get_tool_info, is_function_tool, FunctionTool, global_event_emitter
-=======
 from videosdk.agents import Agent, RealtimeBaseModel, build_nova_sonic_schema, get_tool_info, is_function_tool, FunctionTool
->>>>>>> d43568e1
 
 NOVA_INPUT_SAMPLE_RATE = 16000  
 NOVA_OUTPUT_SAMPLE_RATE = 24000 
@@ -116,14 +112,8 @@
         # Initialize Bedrock client
         self._initialize_bedrock_client()
 
-<<<<<<< HEAD
         # global_event_emitter.on("instructions_updated", self._handle_instructions_updated)
         # global_event_emitter.on("tools_updated", self._handle_tools_updated)
-=======
-        # Listen for agent events
-        # self.on("instructions_updated", self._handle_instructions_updated)
-        # self.on("tools_updated", self._handle_tools_updated)
->>>>>>> d43568e1
 
     def set_agent(self, agent: Agent) -> None:
         self._instructions = agent.instructions
