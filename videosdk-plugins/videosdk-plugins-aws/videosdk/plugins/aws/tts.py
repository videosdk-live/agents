from __future__ import annotations

from typing import Any, AsyncIterator, Literal, Optional, Union
import os
import asyncio
import logging
import numpy as np
from dataclasses import dataclass

from videosdk.agents import TTS, segment_text

try:
    import boto3
    from botocore.exceptions import BotoCoreError, ClientError

    BOTO3_AVAILABLE = True
except ImportError:
    BOTO3_AVAILABLE = False

try:
    from scipy import signal

    SCIPY_AVAILABLE = True
except ImportError:
    SCIPY_AVAILABLE = False


VIDEOSDK_TTS_SAMPLE_RATE = 24000
VIDEOSDK_TTS_CHANNELS = 1

DEFAULT_VOICE = "Joanna"
DEFAULT_ENGINE = "neural"
DEFAULT_OUTPUT_FORMAT = "pcm"
DEFAULT_SAMPLE_RATE = "24000"  # AWS Polly supports 8000, 16000, 22050, 24000

logger = logging.getLogger(__name__)


@dataclass
class PollyVoiceConfig:
    """Configuration for AWS Polly voice settings"""

    voice_id: str = DEFAULT_VOICE
    engine: str = DEFAULT_ENGINE
    output_format: str = DEFAULT_OUTPUT_FORMAT
    sample_rate: str = DEFAULT_SAMPLE_RATE
    speed: float = 1.0
    pitch: float = 0.0
    volume: float = 1.0


class AWSPollyTTS(TTS):
    """
    AWS Polly TTS implementation (plug-and-play for VideoSDK Agents).
    Usage:
        tts = AWSPollyTTS()  # All config from env, or override via kwargs
    """

    def __init__(
        self,
        *,
        voice: str = "Joanna",
        engine: str = "neural",
        region: str = "us-east-1",
        aws_access_key_id: Optional[str] = None,
        aws_secret_access_key: Optional[str] = None,
        aws_session_token: Optional[str] = None,
        speed: float = 1.0,
        pitch: float = 0.0,
        **kwargs: Any,
    ):
<<<<<<< HEAD
        super().__init__(sample_rate=VIDEOSDK_TTS_SAMPLE_RATE,
                         num_channels=VIDEOSDK_TTS_CHANNELS)
        if not BOTO3_AVAILABLE:
            raise ImportError(
                "boto3 is not installed. Please install it with 'pip install boto3'")
        self.voice = voice
        self.engine = engine
        self.region = region or os.getenv("AWS_DEFAULT_REGION")
        self.aws_access_key_id = aws_access_key_id or os.getenv(
            "AWS_ACCESS_KEY_ID")
        self.aws_secret_access_key = aws_secret_access_key or os.getenv(
            "AWS_SECRET_ACCESS_KEY")
        self.aws_session_token = aws_session_token or os.getenv(
            "AWS_SESSION_TOKEN")
=======
        super().__init__(
            sample_rate=VIDEOSDK_TTS_SAMPLE_RATE, num_channels=VIDEOSDK_TTS_CHANNELS
        )
        if not BOTO3_AVAILABLE:
            raise ImportError(
                "boto3 is not installed. Please install it with 'pip install boto3'"
            )
        self.voice = voice
        self.engine = engine
        self.region = region or os.getenv("AWS_DEFAULT_REGION")
        self.aws_access_key_id = aws_access_key_id or os.getenv("AWS_ACCESS_KEY_ID")
        self.aws_secret_access_key = aws_secret_access_key or os.getenv(
            "AWS_SECRET_ACCESS_KEY"
        )
        self.aws_session_token = aws_session_token or os.getenv("AWS_SESSION_TOKEN")
>>>>>>> 1d4e4853
        self.speed = speed
        self.pitch = pitch
        self._first_chunk_sent = False
        if not self.region:
            raise ValueError(
<<<<<<< HEAD
                "AWS region must be specified via parameter or AWS_DEFAULT_REGION env var")
        if not self.aws_access_key_id or not self.aws_secret_access_key:
            raise ValueError(
                "AWS credentials must be provided or set as environment variables.")
=======
                "AWS region must be specified via parameter or AWS_DEFAULT_REGION env var"
            )
        if not self.aws_access_key_id or not self.aws_secret_access_key:
            raise ValueError(
                "AWS credentials must be provided or set as environment variables."
            )
>>>>>>> 1d4e4853
        client_kwargs = {
            "service_name": "polly",
            "region_name": self.region,
            "aws_access_key_id": self.aws_access_key_id,
            "aws_secret_access_key": self.aws_secret_access_key,
        }
        if self.aws_session_token:
            client_kwargs["aws_session_token"] = self.aws_session_token
        self._client = boto3.client(**client_kwargs)

    def reset_first_audio_tracking(self) -> None:
        """Reset the first audio tracking state for next TTS task"""
        self._first_chunk_sent = False

<<<<<<< HEAD
    async def synthesize(self, text_or_generator: Union[str, AsyncIterator[str]], **kwargs) -> None:
=======
    async def synthesize(
        self, text_or_generator: Union[str, AsyncIterator[str]], **kwargs
    ) -> None:
>>>>>>> 1d4e4853
        if not self.audio_track or not self.loop:
            logger.error("Audio track or event loop not initialized.")
            return

        try:
            if isinstance(text_or_generator, str):
                await self._process_text_segment(text_or_generator)
            else:
<<<<<<< HEAD
                async for segment in segment_text(text_or_generator):
                    await self._process_text_segment(segment)
=======
                full_text = "".join([chunk async for chunk in text_or_generator])

            if not full_text.strip():
                return

            ssml_text = self._build_ssml(full_text)

            response = await asyncio.to_thread(
                self._client.synthesize_speech,
                Text=ssml_text,
                TextType="ssml",
                OutputFormat="pcm",
                VoiceId=self.voice,
                SampleRate="16000",
                Engine=self.engine,
            )

            audio_stream = response.get("AudioStream")
            if audio_stream:
                audio_data = await asyncio.to_thread(audio_stream.read)
                await self._stream_audio(audio_data)
>>>>>>> 1d4e4853

        except (BotoCoreError, ClientError) as e:
            logger.error(f"AWS Polly API error: {e}")
        except Exception as e:
            logger.error(f"Error in AWSPollyTTS synthesis: {e}")

    async def _process_text_segment(self, text_segment: str) -> None:
        """Process individual text segments for streaming TTS"""
        if not text_segment.strip():
            return

        ssml_text = self._build_ssml(text_segment)

        response = await asyncio.to_thread(
            self._client.synthesize_speech,
            Text=ssml_text,
            TextType="ssml",
            OutputFormat="pcm",
            VoiceId=self.voice,
            SampleRate="16000",
            Engine=self.engine
        )

        audio_stream = response.get("AudioStream")
        if audio_stream:
            audio_data = await asyncio.to_thread(audio_stream.read)
            await self._stream_audio(audio_data)

    async def _stream_audio(self, audio_data: bytes):
        if not audio_data:
            return

        try:
            if SCIPY_AVAILABLE:
                audio_array = np.frombuffer(audio_data, dtype=np.int16)
                target_length = int(len(audio_array) * 24000 / 16000)
                resampled_audio = signal.resample(audio_array, target_length)

<<<<<<< HEAD
                resampled_audio = np.clip(
                    resampled_audio, -32768, 32767).astype(np.int16)
                audio_data = resampled_audio.tobytes()

                logger.debug(
                    f"Resampled audio from {len(audio_array)} to {len(resampled_audio)} samples")
            else:
                logger.warning(
                    "scipy not available, using original audio without resampling")

            chunk_size = int(self.sample_rate *
                             self.num_channels * 2 * 20 / 1000)

=======
                resampled_audio = np.clip(resampled_audio, -32768, 32767).astype(
                    np.int16
                )
                audio_data = resampled_audio.tobytes()

                logger.debug(
                    f"Resampled audio from {len(audio_array)} to {len(resampled_audio)} samples"
                )
            else:
                logger.warning(
                    "scipy not available, using original audio without resampling"
                )

            chunk_size = int(self.sample_rate * self.num_channels * 2 * 20 / 1000)

>>>>>>> 1d4e4853
            for i in range(0, len(audio_data), chunk_size):
                chunk = audio_data[i : i + chunk_size]
                if len(chunk) < chunk_size:
<<<<<<< HEAD
                    chunk += b'\x00' * (chunk_size - len(chunk))
=======
                    chunk += b"\x00" * (chunk_size - len(chunk))
>>>>>>> 1d4e4853

                if self.audio_track and self.loop:
                    if not self._first_chunk_sent and self._first_audio_callback:
                        self._first_chunk_sent = True
                        await self._first_audio_callback()

<<<<<<< HEAD
                    self.loop.create_task(
                        self.audio_track.add_new_bytes(chunk))
=======
                    asyncio.create_task(self.audio_track.add_new_bytes(chunk))
>>>>>>> 1d4e4853
                    await asyncio.sleep(0.01)

        except Exception as e:
            logger.error(f"Error in audio streaming: {e}")
<<<<<<< HEAD
            chunk_size = int(self.sample_rate *
                             self.num_channels * 2 * 20 / 1000)
=======
            chunk_size = int(self.sample_rate * self.num_channels * 2 * 20 / 1000)
>>>>>>> 1d4e4853

            for i in range(0, len(audio_data), chunk_size):
                chunk = audio_data[i : i + chunk_size]
                if len(chunk) < chunk_size:
<<<<<<< HEAD
                    chunk += b'\x00' * (chunk_size - len(chunk))
=======
                    chunk += b"\x00" * (chunk_size - len(chunk))
>>>>>>> 1d4e4853

                if self.audio_track and self.loop:
                    if not self._first_chunk_sent and self._first_audio_callback:
                        self._first_chunk_sent = True
                        await self._first_audio_callback()

<<<<<<< HEAD
                    self.loop.create_task(
                        self.audio_track.add_new_bytes(chunk))
                    await asyncio.sleep(0.001)

    def _build_ssml(self, text: str) -> str:
        """Build SSML for AWS Polly with speed and pitch controls"""
        text = text.replace("&", "&amp;").replace(
            "<", "&lt;").replace(">", "&gt;")
=======
                    asyncio.create_task(self.audio_track.add_new_bytes(chunk))
                    await asyncio.sleep(0.01)

    def _build_ssml(self, text: str) -> str:
        """Build SSML for AWS Polly with speed and pitch controls"""
        text = text.replace("&", "&amp;").replace("<", "&lt;").replace(">", "&gt;")
>>>>>>> 1d4e4853

        ssml_parts = ["<speak>"]

        if self.speed != 1.0:
            if self.speed <= 0.5:
                rate = "x-slow"
            elif self.speed <= 0.75:
                rate = "slow"
            elif self.speed <= 1.25:
                rate = "medium"
            elif self.speed <= 1.5:
                rate = "fast"
            else:
                rate = "x-fast"

            rate_percent = f"{int(self.speed * 100)}%"
            ssml_parts.append(f'<prosody rate="{rate_percent}">')

        if self.pitch != 0.0:
            pitch_value = f"{int(self.pitch * 100)}%"
            ssml_parts.append(f'<prosody pitch="{pitch_value}">')

        ssml_parts.append(text)

        if self.pitch != 0.0:
            ssml_parts.append("</prosody>")
        if self.speed != 1.0:
            ssml_parts.append("</prosody>")

        ssml_parts.append("</speak>")

        return "".join(ssml_parts)

<<<<<<< HEAD
=======
    def set_stt_component(self, stt_component):
        """Set reference to STT component for conversation flow control"""
        self.stt_component = stt_component

>>>>>>> 1d4e4853
    async def aclose(self):
        """Close the TTS connection"""
        pass

    async def interrupt(self) -> None:
        """Interrupt the TTS audio stream"""
        if self.audio_track:
            self.audio_track.interrupt()<|MERGE_RESOLUTION|>--- conflicted
+++ resolved
@@ -69,7 +69,6 @@
         pitch: float = 0.0,
         **kwargs: Any,
     ):
-<<<<<<< HEAD
         super().__init__(sample_rate=VIDEOSDK_TTS_SAMPLE_RATE,
                          num_channels=VIDEOSDK_TTS_CHANNELS)
         if not BOTO3_AVAILABLE:
@@ -84,41 +83,15 @@
             "AWS_SECRET_ACCESS_KEY")
         self.aws_session_token = aws_session_token or os.getenv(
             "AWS_SESSION_TOKEN")
-=======
-        super().__init__(
-            sample_rate=VIDEOSDK_TTS_SAMPLE_RATE, num_channels=VIDEOSDK_TTS_CHANNELS
-        )
-        if not BOTO3_AVAILABLE:
-            raise ImportError(
-                "boto3 is not installed. Please install it with 'pip install boto3'"
-            )
-        self.voice = voice
-        self.engine = engine
-        self.region = region or os.getenv("AWS_DEFAULT_REGION")
-        self.aws_access_key_id = aws_access_key_id or os.getenv("AWS_ACCESS_KEY_ID")
-        self.aws_secret_access_key = aws_secret_access_key or os.getenv(
-            "AWS_SECRET_ACCESS_KEY"
-        )
-        self.aws_session_token = aws_session_token or os.getenv("AWS_SESSION_TOKEN")
->>>>>>> 1d4e4853
         self.speed = speed
         self.pitch = pitch
         self._first_chunk_sent = False
         if not self.region:
             raise ValueError(
-<<<<<<< HEAD
                 "AWS region must be specified via parameter or AWS_DEFAULT_REGION env var")
         if not self.aws_access_key_id or not self.aws_secret_access_key:
             raise ValueError(
                 "AWS credentials must be provided or set as environment variables.")
-=======
-                "AWS region must be specified via parameter or AWS_DEFAULT_REGION env var"
-            )
-        if not self.aws_access_key_id or not self.aws_secret_access_key:
-            raise ValueError(
-                "AWS credentials must be provided or set as environment variables."
-            )
->>>>>>> 1d4e4853
         client_kwargs = {
             "service_name": "polly",
             "region_name": self.region,
@@ -133,13 +106,7 @@
         """Reset the first audio tracking state for next TTS task"""
         self._first_chunk_sent = False
 
-<<<<<<< HEAD
     async def synthesize(self, text_or_generator: Union[str, AsyncIterator[str]], **kwargs) -> None:
-=======
-    async def synthesize(
-        self, text_or_generator: Union[str, AsyncIterator[str]], **kwargs
-    ) -> None:
->>>>>>> 1d4e4853
         if not self.audio_track or not self.loop:
             logger.error("Audio track or event loop not initialized.")
             return
@@ -148,32 +115,8 @@
             if isinstance(text_or_generator, str):
                 await self._process_text_segment(text_or_generator)
             else:
-<<<<<<< HEAD
                 async for segment in segment_text(text_or_generator):
                     await self._process_text_segment(segment)
-=======
-                full_text = "".join([chunk async for chunk in text_or_generator])
-
-            if not full_text.strip():
-                return
-
-            ssml_text = self._build_ssml(full_text)
-
-            response = await asyncio.to_thread(
-                self._client.synthesize_speech,
-                Text=ssml_text,
-                TextType="ssml",
-                OutputFormat="pcm",
-                VoiceId=self.voice,
-                SampleRate="16000",
-                Engine=self.engine,
-            )
-
-            audio_stream = response.get("AudioStream")
-            if audio_stream:
-                audio_data = await asyncio.to_thread(audio_stream.read)
-                await self._stream_audio(audio_data)
->>>>>>> 1d4e4853
 
         except (BotoCoreError, ClientError) as e:
             logger.error(f"AWS Polly API error: {e}")
@@ -212,7 +155,6 @@
                 target_length = int(len(audio_array) * 24000 / 16000)
                 resampled_audio = signal.resample(audio_array, target_length)
 
-<<<<<<< HEAD
                 resampled_audio = np.clip(
                     resampled_audio, -32768, 32767).astype(np.int16)
                 audio_data = resampled_audio.tobytes()
@@ -226,69 +168,34 @@
             chunk_size = int(self.sample_rate *
                              self.num_channels * 2 * 20 / 1000)
 
-=======
-                resampled_audio = np.clip(resampled_audio, -32768, 32767).astype(
-                    np.int16
-                )
-                audio_data = resampled_audio.tobytes()
-
-                logger.debug(
-                    f"Resampled audio from {len(audio_array)} to {len(resampled_audio)} samples"
-                )
-            else:
-                logger.warning(
-                    "scipy not available, using original audio without resampling"
-                )
-
-            chunk_size = int(self.sample_rate * self.num_channels * 2 * 20 / 1000)
-
->>>>>>> 1d4e4853
             for i in range(0, len(audio_data), chunk_size):
                 chunk = audio_data[i : i + chunk_size]
                 if len(chunk) < chunk_size:
-<<<<<<< HEAD
                     chunk += b'\x00' * (chunk_size - len(chunk))
-=======
-                    chunk += b"\x00" * (chunk_size - len(chunk))
->>>>>>> 1d4e4853
 
                 if self.audio_track and self.loop:
                     if not self._first_chunk_sent and self._first_audio_callback:
                         self._first_chunk_sent = True
                         await self._first_audio_callback()
 
-<<<<<<< HEAD
-                    self.loop.create_task(
-                        self.audio_track.add_new_bytes(chunk))
-=======
                     asyncio.create_task(self.audio_track.add_new_bytes(chunk))
->>>>>>> 1d4e4853
                     await asyncio.sleep(0.01)
 
         except Exception as e:
             logger.error(f"Error in audio streaming: {e}")
-<<<<<<< HEAD
             chunk_size = int(self.sample_rate *
                              self.num_channels * 2 * 20 / 1000)
-=======
-            chunk_size = int(self.sample_rate * self.num_channels * 2 * 20 / 1000)
->>>>>>> 1d4e4853
 
             for i in range(0, len(audio_data), chunk_size):
                 chunk = audio_data[i : i + chunk_size]
                 if len(chunk) < chunk_size:
-<<<<<<< HEAD
                     chunk += b'\x00' * (chunk_size - len(chunk))
-=======
-                    chunk += b"\x00" * (chunk_size - len(chunk))
->>>>>>> 1d4e4853
 
                 if self.audio_track and self.loop:
                     if not self._first_chunk_sent and self._first_audio_callback:
                         self._first_chunk_sent = True
                         await self._first_audio_callback()
 
-<<<<<<< HEAD
                     self.loop.create_task(
                         self.audio_track.add_new_bytes(chunk))
                     await asyncio.sleep(0.001)
@@ -297,14 +204,6 @@
         """Build SSML for AWS Polly with speed and pitch controls"""
         text = text.replace("&", "&amp;").replace(
             "<", "&lt;").replace(">", "&gt;")
-=======
-                    asyncio.create_task(self.audio_track.add_new_bytes(chunk))
-                    await asyncio.sleep(0.01)
-
-    def _build_ssml(self, text: str) -> str:
-        """Build SSML for AWS Polly with speed and pitch controls"""
-        text = text.replace("&", "&amp;").replace("<", "&lt;").replace(">", "&gt;")
->>>>>>> 1d4e4853
 
         ssml_parts = ["<speak>"]
 
@@ -338,13 +237,6 @@
 
         return "".join(ssml_parts)
 
-<<<<<<< HEAD
-=======
-    def set_stt_component(self, stt_component):
-        """Set reference to STT component for conversation flow control"""
-        self.stt_component = stt_component
-
->>>>>>> 1d4e4853
     async def aclose(self):
         """Close the TTS connection"""
         pass
