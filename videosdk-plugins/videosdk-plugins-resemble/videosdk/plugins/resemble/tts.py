--- conflicted
+++ resolved
@@ -29,12 +29,7 @@
         self.api_key = api_key or os.getenv("RESEMBLE_API_KEY")
         if not self.api_key:
             raise ValueError(
-<<<<<<< HEAD
                 "Resemble API key is required. Provide either `api_key` or set `RESEMBLE_API_KEY` environment variable.")
-=======
-                "Resemble API key is required. Provide either `api_key` or set `RESEMBLE_API_KEY` environment variable."
-            )
->>>>>>> 1d4e4853
 
         self.voice_uuid = voice_uuid
         self.precision = precision
@@ -104,14 +99,10 @@
 
         try:
             async with self._http_client.stream(
-<<<<<<< HEAD
                 "POST",
                 RESEMBLE_HTTP_STREAMING_URL,
                 headers=headers,
                 json=payload
-=======
-                "POST", RESEMBLE_HTTP_STREAMING_URL, headers=headers, json=payload
->>>>>>> 1d4e4853
             ) as response:
                 response.raise_for_status()
 
@@ -136,22 +127,15 @@
                     await self._stream_audio_chunks(audio_data)
 
         except httpx.HTTPStatusError as e:
-<<<<<<< HEAD
             if not self._interrupted:
                 self.emit(
                     "error", f"HTTP error {e.response.status_code}: {e.response.text}")
-=======
-            self.emit(
-                "error", f"HTTP error {e.response.status_code}: {e.response.text}"
-            )
->>>>>>> 1d4e4853
         except Exception as e:
             if not self._interrupted:
                 self.emit(
                     "error", f"HTTP streaming synthesis failed: {str(e)}")
 
     async def _stream_audio_chunks(self, audio_bytes: bytes) -> None:
-<<<<<<< HEAD
         """Stream audio data in chunks for smooth playback """
         chunk_size = int(self.sample_rate * 1 * 2 * 20 / 1000)
 
@@ -164,28 +148,13 @@
             if len(chunk) < chunk_size and len(chunk) > 0:
                 padding_needed = chunk_size - len(chunk)
                 chunk += b'\x00' * padding_needed
-=======
-        """Stream audio data in chunks for smooth playback"""
-        chunk_size = int(self.sample_rate * 1 * 2 * 20 / 1000)
-
-        for i in range(0, len(audio_bytes), chunk_size):
-            chunk = audio_bytes[i : i + chunk_size]
-
-            if len(chunk) < chunk_size and len(chunk) > 0:
-                padding_needed = chunk_size - len(chunk)
-                chunk += b"\x00" * padding_needed
->>>>>>> 1d4e4853
 
             if len(chunk) == chunk_size:
                 if not self._first_chunk_sent and self._first_audio_callback:
                     self._first_chunk_sent = True
                     await self._first_audio_callback()
 
-<<<<<<< HEAD
-                self.loop.create_task(self.audio_track.add_new_bytes(chunk))
-=======
                 asyncio.create_task(self.audio_track.add_new_bytes(chunk))
->>>>>>> 1d4e4853
                 await asyncio.sleep(0.001)
 
     async def aclose(self) -> None:
