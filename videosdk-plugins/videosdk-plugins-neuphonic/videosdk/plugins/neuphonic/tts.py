from __future__ import annotations

from typing import Any, AsyncIterator, Literal, Optional, Union
import os
import json
import aiohttp
import asyncio
import base64
from urllib.parse import urlencode

from videosdk.agents import TTS, segment_text

NEUPHONIC_DEFAULT_SAMPLE_RATE = 22050
NEUPHONIC_CHANNELS = 1
NEUPHONIC_BASE_URL = "wss://eu-west-1.api.neuphonic.com"
NEUPHONIC_SSE_BASE_URL = "https://eu-west-1.api.neuphonic.com"


class NeuphonicTTS(TTS):
    def __init__(
        self,
        *,
        lang_code: str = "en",
        voice_id: Optional[str] = None,
        speed: float = 0.8,
        sampling_rate: int = NEUPHONIC_DEFAULT_SAMPLE_RATE,
        encoding: Literal["pcm_linear", "pcm_mulaw"] = "pcm_linear",
        api_key: str | None = None,
        base_url: str = NEUPHONIC_BASE_URL,
    ) -> None:
        super().__init__(sample_rate=sampling_rate, num_channels=NEUPHONIC_CHANNELS)

        self.lang_code = lang_code
        self.voice_id = voice_id
        self.speed = speed
        self.encoding = encoding
        self.base_url = base_url
        self.audio_track = None
        self.loop = None
        self._first_chunk_sent = False
        self._interrupted = False
        self._current_tasks: list[asyncio.Task] = []

        self.api_key = api_key or os.getenv("NEUPHONIC_API_KEY")
        if not self.api_key:
            raise ValueError(
                "Neuphonic API key must be provided either through api_key parameter "
                "or NEUPHONIC_API_KEY environment variable"
            )

        if not 0.7 <= self.speed <= 2.0:
            raise ValueError(
                f"Speed must be between 0.7 and 2.0, got {self.speed}")

        if sampling_rate not in [8000, 16000, 22050]:
            raise ValueError(
<<<<<<< HEAD
                f"Sampling rate must be one of 8000, 16000, 22050, got {sampling_rate}")
=======
                f"Sampling rate must be one of 8000, 16000, 22050, got {sampling_rate}"
            )
>>>>>>> 1d4e4853

    def reset_first_audio_tracking(self) -> None:
        """Reset the first audio tracking state for next TTS task"""
        self._first_chunk_sent = False
        self._interrupted = False

    async def synthesize(
        self,
        text: AsyncIterator[str] | str,
        **kwargs: Any,
    ) -> None:
        try:
            if not self.audio_track or not self.loop:
                self.emit("error", "Audio track or event loop not set")
                return

            self._interrupted = False
            self._current_tasks.clear()

            if isinstance(text, AsyncIterator):
                await self._streaming_websocket_synthesis(text)
            else:
                await self._websocket_synthesis(text)

        except Exception as e:
            self.emit("error", f"TTS synthesis failed: {str(e)}")

    async def _streaming_websocket_synthesis(self, text: AsyncIterator[str]) -> None:
        """Streaming synthesis with single WebSocket connection for multiple text segments"""
        params = {
            "api_key": self.api_key,
            "speed": self.speed,
            "sampling_rate": self._sample_rate,
            "encoding": self.encoding
        }

        if self.voice_id:
            params["voice_id"] = self.voice_id

        query_string = urlencode(params)
        ws_url = f"{self.base_url}/speak/{self.lang_code}?{query_string}"

        try:
            async with aiohttp.ClientSession() as session:
                async with session.ws_connect(ws_url) as ws:
                    listener_task = asyncio.create_task(
                        self._listen_to_ws_messages(ws))
                    self._current_tasks.append(listener_task)

                    async for segment in segment_text(text):
                        if self._interrupted:
                            break
                        if segment.strip():
                            await ws.send_str(f"{segment} <STOP>")
                            await asyncio.sleep(0.01)

                    if not self._interrupted:
                        await listener_task

        except aiohttp.ClientError as e:
            self.emit("error", f"WebSocket connection failed: {str(e)}")
        except Exception as e:
            self.emit("error", f"Streaming synthesis failed: {str(e)}")

    async def _listen_to_ws_messages(self, ws) -> None:
        """Listen to WebSocket messages concurrently while sending text"""
        try:
            async for msg in ws:
                if self._interrupted:
                    break
                if msg.type == aiohttp.WSMsgType.TEXT:
                    try:
                        data = json.loads(msg.data)
                        if "data" in data and "audio" in data["data"]:
                            audio_data = base64.b64decode(
                                data["data"]["audio"])

                            if self.encoding == "pcm_linear":
                                await self._stream_audio_chunks(audio_data)
                            elif self.encoding == "pcm_mulaw":
                                await self._stream_audio_chunks(audio_data)

                    except json.JSONDecodeError:
                        self.emit(
                            "error", f"Invalid JSON response: {msg.data}")

                elif msg.type == aiohttp.WSMsgType.ERROR:
                    self.emit(
                        "error", f"WebSocket connection error: {ws.exception()}")
                    break
                elif msg.type == aiohttp.WSMsgType.CLOSED:
                    break

        except Exception as e:
            self.emit("error", f"WebSocket message listening failed: {str(e)}")

    async def _websocket_synthesis(self, text: str) -> None:
        """WebSocket-based streaming synthesis"""
        params = {
            "api_key": self.api_key,
            "speed": self.speed,
            "sampling_rate": self._sample_rate,
            "encoding": self.encoding,
        }

        if self.voice_id:
            params["voice_id"] = self.voice_id

        query_string = urlencode(params)
        ws_url = f"{self.base_url}/speak/{self.lang_code}?{query_string}"

        try:
            async with aiohttp.ClientSession() as session:
                async with session.ws_connect(ws_url) as ws:
                    await ws.send_str(f"{text} <STOP>")

                    async for msg in ws:
                        if self._interrupted:
                            break
                        if msg.type == aiohttp.WSMsgType.TEXT:
                            try:
                                data = json.loads(msg.data)
                                if "data" in data and "audio" in data["data"]:
<<<<<<< HEAD
                                    audio_data = base64.b64decode(
                                        data["data"]["audio"])
=======
                                    audio_data = base64.b64decode(data["data"]["audio"])
>>>>>>> 1d4e4853

                                    if self.encoding == "pcm_linear":
                                        await self._stream_audio_chunks(audio_data)
                                    elif self.encoding == "pcm_mulaw":
                                        await self._stream_audio_chunks(audio_data)

                            except json.JSONDecodeError:
<<<<<<< HEAD
                                self.emit(
                                    "error", f"Invalid JSON response: {msg.data}")

                        elif msg.type == aiohttp.WSMsgType.ERROR:
                            self.emit(
                                "error", f"WebSocket connection error: {ws.exception()}")
=======
                                self.emit("error", f"Invalid JSON response: {msg.data}")

                        elif msg.type == aiohttp.WSMsgType.ERROR:
                            self.emit(
                                "error", f"WebSocket connection error: {ws.exception()}"
                            )
>>>>>>> 1d4e4853
                            break
                        elif msg.type == aiohttp.WSMsgType.CLOSED:
                            break

        except aiohttp.ClientError as e:
            self.emit("error", f"WebSocket connection failed: {str(e)}")
        except Exception as e:
            self.emit("error", f"Streaming synthesis failed: {str(e)}")

    async def _stream_audio_chunks(self, audio_bytes: bytes) -> None:
        """Stream audio data in chunks for smooth playback"""
        if self._interrupted:
            return

        chunk_duration_ms = 20
        bytes_per_sample = 2
<<<<<<< HEAD
        chunk_size = int(self._sample_rate * NEUPHONIC_CHANNELS *
                         bytes_per_sample * chunk_duration_ms / 1000)
=======
        chunk_size = int(
            self._sample_rate
            * NEUPHONIC_CHANNELS
            * bytes_per_sample
            * chunk_duration_ms
            / 1000
        )
>>>>>>> 1d4e4853

        if chunk_size % 2 != 0:
            chunk_size += 1

        for i in range(0, len(audio_bytes), chunk_size):
<<<<<<< HEAD
            if self._interrupted:
                break
            chunk = audio_bytes[i:i + chunk_size]

            if len(chunk) < chunk_size and len(chunk) > 0:
                padding_needed = chunk_size - len(chunk)
                chunk += b'\x00' * padding_needed
=======
            chunk = audio_bytes[i : i + chunk_size]

            if len(chunk) < chunk_size and len(chunk) > 0:
                padding_needed = chunk_size - len(chunk)
                chunk += b"\x00" * padding_needed
>>>>>>> 1d4e4853

            if len(chunk) == chunk_size:
                if not self._first_chunk_sent and self._first_audio_callback:
                    self._first_chunk_sent = True
                    await self._first_audio_callback()

<<<<<<< HEAD
                self.loop.create_task(self.audio_track.add_new_bytes(chunk))
=======
                asyncio.create_task(self.audio_track.add_new_bytes(chunk))
>>>>>>> 1d4e4853
                await asyncio.sleep(0.001)

    async def _sse_synthesis(self, text: str) -> None:
        """SSE-based synthesis (alternative to WebSocket)"""
        url = f"{NEUPHONIC_SSE_BASE_URL}/sse/speak/{self.lang_code}"

        headers = {
            "X-API-KEY": self.api_key,
            "Content-Type": "application/json",
            "Accept": "text/event-stream",
        }

        payload = {
            "text": text,
            "speed": self.speed,
            "sampling_rate": self._sample_rate,
            "encoding": self.encoding,
        }

        if self.voice_id:
            payload["voice_id"] = self.voice_id

        try:
            async with aiohttp.ClientSession() as session:
                async with session.post(url, headers=headers, json=payload) as response:
                    response.raise_for_status()

                    async for line in response.content:
<<<<<<< HEAD
                        line_str = line.decode('utf-8').strip()
=======
                        line_str = line.decode("utf-8").strip()
>>>>>>> 1d4e4853

                        if line_str.startswith("data: "):
                            try:
                                json_data = json.loads(line_str[6:])
                                if "data" in json_data and "audio" in json_data["data"]:
                                    audio_data = base64.b64decode(
<<<<<<< HEAD
                                        json_data["data"]["audio"])
=======
                                        json_data["data"]["audio"]
                                    )
>>>>>>> 1d4e4853
                                    await self._stream_audio_chunks(audio_data)
                            except json.JSONDecodeError:
                                continue

        except aiohttp.ClientResponseError as e:
            if e.status == 403:
                self.emit(
<<<<<<< HEAD
                    "error", "Neuphonic authentication failed. Please check your API key.")
=======
                    "error",
                    "Neuphonic authentication failed. Please check your API key.",
                )
>>>>>>> 1d4e4853
            else:
                self.emit("error", f"Neuphonic HTTP error: {e.status}")
        except Exception as e:
            self.emit("error", f"SSE synthesis failed: {str(e)}")

    async def aclose(self) -> None:
        """Cleanup resources"""
        await super().aclose()

    async def interrupt(self) -> None:
        """Interrupt the TTS process"""
        self._interrupted = True

        for task in self._current_tasks:
            if not task.done():
                task.cancel()

        if self.audio_track:
            self.audio_track.interrupt()<|MERGE_RESOLUTION|>--- conflicted
+++ resolved
@@ -54,12 +54,7 @@
 
         if sampling_rate not in [8000, 16000, 22050]:
             raise ValueError(
-<<<<<<< HEAD
                 f"Sampling rate must be one of 8000, 16000, 22050, got {sampling_rate}")
-=======
-                f"Sampling rate must be one of 8000, 16000, 22050, got {sampling_rate}"
-            )
->>>>>>> 1d4e4853
 
     def reset_first_audio_tracking(self) -> None:
         """Reset the first audio tracking state for next TTS task"""
@@ -183,12 +178,8 @@
                             try:
                                 data = json.loads(msg.data)
                                 if "data" in data and "audio" in data["data"]:
-<<<<<<< HEAD
                                     audio_data = base64.b64decode(
                                         data["data"]["audio"])
-=======
-                                    audio_data = base64.b64decode(data["data"]["audio"])
->>>>>>> 1d4e4853
 
                                     if self.encoding == "pcm_linear":
                                         await self._stream_audio_chunks(audio_data)
@@ -196,21 +187,12 @@
                                         await self._stream_audio_chunks(audio_data)
 
                             except json.JSONDecodeError:
-<<<<<<< HEAD
                                 self.emit(
                                     "error", f"Invalid JSON response: {msg.data}")
 
                         elif msg.type == aiohttp.WSMsgType.ERROR:
                             self.emit(
                                 "error", f"WebSocket connection error: {ws.exception()}")
-=======
-                                self.emit("error", f"Invalid JSON response: {msg.data}")
-
-                        elif msg.type == aiohttp.WSMsgType.ERROR:
-                            self.emit(
-                                "error", f"WebSocket connection error: {ws.exception()}"
-                            )
->>>>>>> 1d4e4853
                             break
                         elif msg.type == aiohttp.WSMsgType.CLOSED:
                             break
@@ -227,24 +209,13 @@
 
         chunk_duration_ms = 20
         bytes_per_sample = 2
-<<<<<<< HEAD
         chunk_size = int(self._sample_rate * NEUPHONIC_CHANNELS *
                          bytes_per_sample * chunk_duration_ms / 1000)
-=======
-        chunk_size = int(
-            self._sample_rate
-            * NEUPHONIC_CHANNELS
-            * bytes_per_sample
-            * chunk_duration_ms
-            / 1000
-        )
->>>>>>> 1d4e4853
 
         if chunk_size % 2 != 0:
             chunk_size += 1
 
         for i in range(0, len(audio_bytes), chunk_size):
-<<<<<<< HEAD
             if self._interrupted:
                 break
             chunk = audio_bytes[i:i + chunk_size]
@@ -252,24 +223,13 @@
             if len(chunk) < chunk_size and len(chunk) > 0:
                 padding_needed = chunk_size - len(chunk)
                 chunk += b'\x00' * padding_needed
-=======
-            chunk = audio_bytes[i : i + chunk_size]
-
-            if len(chunk) < chunk_size and len(chunk) > 0:
-                padding_needed = chunk_size - len(chunk)
-                chunk += b"\x00" * padding_needed
->>>>>>> 1d4e4853
 
             if len(chunk) == chunk_size:
                 if not self._first_chunk_sent and self._first_audio_callback:
                     self._first_chunk_sent = True
                     await self._first_audio_callback()
 
-<<<<<<< HEAD
-                self.loop.create_task(self.audio_track.add_new_bytes(chunk))
-=======
                 asyncio.create_task(self.audio_track.add_new_bytes(chunk))
->>>>>>> 1d4e4853
                 await asyncio.sleep(0.001)
 
     async def _sse_synthesis(self, text: str) -> None:
@@ -298,23 +258,14 @@
                     response.raise_for_status()
 
                     async for line in response.content:
-<<<<<<< HEAD
                         line_str = line.decode('utf-8').strip()
-=======
-                        line_str = line.decode("utf-8").strip()
->>>>>>> 1d4e4853
 
                         if line_str.startswith("data: "):
                             try:
                                 json_data = json.loads(line_str[6:])
                                 if "data" in json_data and "audio" in json_data["data"]:
                                     audio_data = base64.b64decode(
-<<<<<<< HEAD
                                         json_data["data"]["audio"])
-=======
-                                        json_data["data"]["audio"]
-                                    )
->>>>>>> 1d4e4853
                                     await self._stream_audio_chunks(audio_data)
                             except json.JSONDecodeError:
                                 continue
@@ -322,13 +273,7 @@
         except aiohttp.ClientResponseError as e:
             if e.status == 403:
                 self.emit(
-<<<<<<< HEAD
                     "error", "Neuphonic authentication failed. Please check your API key.")
-=======
-                    "error",
-                    "Neuphonic authentication failed. Please check your API key.",
-                )
->>>>>>> 1d4e4853
             else:
                 self.emit("error", f"Neuphonic HTTP error: {e.status}")
         except Exception as e:
